--- conflicted
+++ resolved
@@ -16,12 +16,6 @@
 	"github.com/ethereum/go-ethereum/common"
 	"github.com/ethereum/go-ethereum/core/types"
 )
-
-// TestConvertToProcessBatchResponse for test purposes
-<<<<<<< HEAD
-func TestConvertToProcessBatchResponse(response *pb.ProcessBatchResponse) (*ProcessBatchResponse, error) {
-	return convertToProcessBatchResponse(response)
-}
 
 // ConvertToCounters extracts ZKCounters from a ProcessBatchResponse
 func ConvertToCounters(resp *pb.ProcessBatchResponse) ZKCounters {
@@ -37,33 +31,22 @@
 	}
 }
 
-func convertToProcessBatchResponse(response *pb.ProcessBatchResponse) (*ProcessBatchResponse, error) {
-	responses, err := convertToProcessTransactionResponse(response.Responses)
+// TestConvertToProcessBatchResponse for test purposes
+func (s *State) TestConvertToProcessBatchResponse(txs []types.Transaction, response *pb.ProcessBatchResponse) (*ProcessBatchResponse, error) {
+	return s.convertToProcessBatchResponse(txs, response)
+}
+
+func (s *State) convertToProcessBatchResponse(txs []types.Transaction, response *pb.ProcessBatchResponse) (*ProcessBatchResponse, error) {
+	responses, err := s.convertToProcessTransactionResponse(txs, response.Responses)
 	if err != nil {
 		return nil, err
 	}
 
-	readWriteAddresses, err := convertToReadWriteAddresses(response.ReadWriteAddresses)
-=======
-func (s *State) TestConvertToProcessBatchResponse(txs []types.Transaction, response *pb.ProcessBatchResponse) (*ProcessBatchResponse, error) {
-	return s.convertToProcessBatchResponse(txs, response)
-}
-
-func (s *State) convertToProcessBatchResponse(txs []types.Transaction, response *pb.ProcessBatchResponse) (*ProcessBatchResponse, error) {
-	responses, err := s.convertToProcessTransactionResponse(txs, response.Responses)
->>>>>>> 6d529c66
-	if err != nil {
-		return nil, err
-	}
-
-<<<<<<< HEAD
-=======
 	readWriteAddresses, err := convertToReadWriteAddresses(response.ReadWriteAddresses)
 	if err != nil {
 		return nil, err
 	}
 
->>>>>>> 6d529c66
 	isBatchProcessed := response.Error == executor.EXECUTOR_ERROR_NO_ERROR
 	if isBatchProcessed && len(response.Responses) > 0 {
 		// Check out of counters
@@ -86,7 +69,6 @@
 
 func isProcessed(err pb.RomError) bool {
 	return !executor.IsIntrinsicError(err) && !executor.IsROMOutOfCountersError(err)
-<<<<<<< HEAD
 }
 
 func convertToReadWriteAddresses(addresses map[string]*pb.InfoReadWrite) (map[common.Address]*InfoReadWrite, error) {
@@ -123,49 +105,9 @@
 	return results, nil
 }
 
-func convertToProcessTransactionResponse(responses []*pb.ProcessTransactionResponse) ([]*ProcessTransactionResponse, error) {
-=======
-}
-
-func convertToReadWriteAddresses(addresses map[string]*pb.InfoReadWrite) ([]*InfoReadWrite, error) {
-	results := make([]*InfoReadWrite, 0, len(addresses))
-
-	for addr, addrInfo := range addresses {
-		var nonce *uint64 = nil
-		var balance *big.Int = nil
-		var ok bool
-
-		address := common.HexToAddress(addr)
-
-		if addrInfo.Nonce != "" {
-			bigNonce, ok := new(big.Int).SetString(addrInfo.Nonce, encoding.Base10)
-			if !ok {
-				log.Debugf("received nonce as string: %v", addrInfo.Nonce)
-				return nil, fmt.Errorf("error while parsing address nonce")
-			}
-			nonceNp := bigNonce.Uint64()
-			nonce = &nonceNp
-		}
-
-		if addrInfo.Balance != "" {
-			balance, ok = new(big.Int).SetString(addrInfo.Balance, encoding.Base10)
-			if !ok {
-				log.Debugf("received balance as string: %v", addrInfo.Balance)
-				return nil, fmt.Errorf("error while parsing address balance")
-			}
-		}
-
-		result := &InfoReadWrite{Address: address, Nonce: nonce, Balance: balance}
-		results = append(results, result)
-	}
-
-	return results, nil
-}
-
 func (s *State) convertToProcessTransactionResponse(txs []types.Transaction, responses []*pb.ProcessTransactionResponse) ([]*ProcessTransactionResponse, error) {
->>>>>>> 6d529c66
 	results := make([]*ProcessTransactionResponse, 0, len(responses))
-	for _, response := range responses {
+	for i, response := range responses {
 		trace, err := convertToStructLogArray(response.ExecutionTrace)
 		if err != nil {
 			return nil, err
@@ -185,16 +127,6 @@
 		result.IsProcessed = isProcessed(response.Error)
 		result.ExecutionTrace = *trace
 		result.CallTrace = convertToExecutorTrace(response.CallTrace)
-<<<<<<< HEAD
-
-		tx, err := DecodeTx(common.Bytes2Hex(response.GetRlpTx()))
-		if err != nil {
-			return nil, err
-		}
-
-		result.Tx = *tx
-
-=======
 		result.Tx = txs[i]
 
 		_, err = DecodeTx(common.Bytes2Hex(response.GetRlpTx()))
@@ -212,7 +144,6 @@
 			}
 		}
 
->>>>>>> 6d529c66
 		results = append(results, result)
 
 		log.Debugf("ProcessTransactionResponse[TxHash]: %v", result.TxHash)
