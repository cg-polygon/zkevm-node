package jsonrpc

import (
	"encoding/json"
	"fmt"
	"net/http"
	"reflect"
	"strings"
	"sync"
	"unicode"

	"github.com/0xPolygonHermez/zkevm-node/jsonrpc/types"
	"github.com/0xPolygonHermez/zkevm-node/log"
	"github.com/gorilla/websocket"
)

const (
	requiredReturnParamsPerFn = 2
)

type serviceData struct {
	sv      reflect.Value
	funcMap map[string]*funcData
}

type funcData struct {
	inNum int
	reqt  []reflect.Type
	fv    reflect.Value
	isDyn bool
}

func (f *funcData) numParams() int {
	return f.inNum - 1
}

type handleRequest struct {
<<<<<<< HEAD
	types.Request
	wsConn *websocket.Conn
=======
	Request
	wsConn      *websocket.Conn
	HttpRequest *http.Request
>>>>>>> c00c77cb
}

// Handler manage services to handle jsonrpc requests
//
// Services are public structures containing public methods
// matching the name of the jsonrpc method.
//
// Services must be registered with a prefix to identify the
// service and its methods, for example a service registered
// with a prefix `eth` will have all the public methods exposed
// as eth_<methodName> through the json rpc server.
//
// Go public methods requires the first char of its name to be
// in uppercase, but the exposition of the method will consider
// it to lower case, for example a method `func MyMethod()`
// provided by the service registered with `eth` prefix will
// be triggered when the method eth_myMethod is specified
//
// the public methods must follow the conventions:
// - return interface{}, rpcError
// - if the method depend on a Web Socket connection, it must be the first parameters as f(*websocket.Conn)
// - parameter types must match the type of the data provided for the method
//
// check the `eth.go` file for more example on how the methods are implemented
type Handler struct {
	serviceMap map[string]*serviceData
}

func newJSONRpcHandler() *Handler {
	handler := &Handler{
		serviceMap: map[string]*serviceData{},
	}
	return handler
}

var connectionCounter = 0
var connectionCounterMutex sync.Mutex

// Handle is the function that knows which and how a function should
// be executed when a JSON RPC request is received
func (h *Handler) Handle(req handleRequest) types.Response {
	log := log.WithFields("method", req.Method, "requestId", req.ID)
	connectionCounterMutex.Lock()
	connectionCounter++
	connectionCounterMutex.Unlock()
	defer func() {
		connectionCounterMutex.Lock()
		connectionCounter--
		connectionCounterMutex.Unlock()
		log.Debugf("Current open connections %d", connectionCounter)
	}()
	log.Debugf("Current open connections %d", connectionCounter)
	log.Debugf("request params %v", string(req.Params))

	service, fd, err := h.getFnHandler(req.Request)
	if err != nil {
		return types.NewResponse(req.Request, nil, err)
	}

	inArgsOffset := 0
	inArgs := make([]reflect.Value, fd.inNum)
	inArgs[0] = service.sv

	requestHasWebSocketConn := req.wsConn != nil
	funcHasMoreThanOneInputParams := len(fd.reqt) > 1
	firstFuncParamIsWebSocketConn := false
	firstFuncParamIsHttpRequest := false
	if funcHasMoreThanOneInputParams {
		firstFuncParamIsWebSocketConn = fd.reqt[1].AssignableTo(reflect.TypeOf(&websocket.Conn{}))
		firstFuncParamIsHttpRequest = fd.reqt[1].AssignableTo(reflect.TypeOf(&http.Request{}))
	}
	if requestHasWebSocketConn && firstFuncParamIsWebSocketConn {
		inArgs[1] = reflect.ValueOf(req.wsConn)
		inArgsOffset++
	} else if firstFuncParamIsHttpRequest {
		// If in the future one endponit needs to have both a websocket connection and an http request
		// we will need to modify this code to properly handle it
		inArgs[1] = reflect.ValueOf(req.HttpRequest)
		inArgsOffset++
	}

	// check params passed by request match function params
	var testStruct []interface{}
	if err := json.Unmarshal(req.Params, &testStruct); err == nil && len(testStruct) > fd.numParams() {
		return types.NewResponse(req.Request, nil, types.NewRPCError(types.InvalidParamsErrorCode, fmt.Sprintf("too many arguments, want at most %d", fd.numParams())))
	}

	inputs := make([]interface{}, fd.numParams()-inArgsOffset)

	for i := inArgsOffset; i < fd.inNum-1; i++ {
		val := reflect.New(fd.reqt[i+1])
		inputs[i-inArgsOffset] = val.Interface()
		inArgs[i+1] = val.Elem()
	}

	if fd.numParams() > 0 {
		if err := json.Unmarshal(req.Params, &inputs); err != nil {
			return types.NewResponse(req.Request, nil, types.NewRPCError(types.InvalidParamsErrorCode, "Invalid Params"))
		}
	}

	output := fd.fv.Call(inArgs)
	if err := getError(output[1]); err != nil {
		log.Infof("failed call: [%v]%v. Params: %v", err.ErrorCode(), err.Error(), string(req.Params))
		return types.NewResponse(req.Request, nil, err)
	}

	var data []byte
	res := output[0].Interface()
	if res != nil {
		d, _ := json.Marshal(res)
		data = d
	}

	return types.NewResponse(req.Request, data, nil)
}

// HandleWs handle websocket requests
func (h *Handler) HandleWs(reqBody []byte, wsConn *websocket.Conn) ([]byte, error) {
	var req types.Request
	if err := json.Unmarshal(reqBody, &req); err != nil {
		return types.NewResponse(req, nil, types.NewRPCError(types.InvalidRequestErrorCode, "Invalid json request")).Bytes()
	}

	handleReq := handleRequest{
		Request: req,
		wsConn:  wsConn,
	}

	return h.Handle(handleReq).Bytes()
}

// RemoveFilterByWsConn uninstalls the filter attached to this websocket connection
func (h *Handler) RemoveFilterByWsConn(wsConn *websocket.Conn) {
	service, ok := h.serviceMap[APIEth]
	if !ok {
		return
	}

	ethEndpointsInterface := service.sv.Interface()
	if ethEndpointsInterface == nil {
		log.Errorf("failed to get ETH endpoint interface")
	}

	ethEndpoints := ethEndpointsInterface.(*EthEndpoints)
	if ethEndpoints == nil {
		log.Errorf("failed to get ETH endpoint instance")
		return
	}

	err := ethEndpoints.uninstallFilterByWSConn(wsConn)
	if err != nil {
		log.Errorf("failed to uninstall filter by web socket connection:, %v", err)
		return
	}
}

func (h *Handler) registerService(serviceName string, service interface{}) {
	st := reflect.TypeOf(service)
	if st.Kind() == reflect.Struct {
		panic(fmt.Sprintf("jsonrpc: service '%s' must be a pointer to struct", serviceName))
	}

	funcMap := make(map[string]*funcData)
	for i := 0; i < st.NumMethod(); i++ {
		mv := st.Method(i)
		if mv.PkgPath != "" {
			// skip unexported methods
			continue
		}

		name := lowerCaseFirst(mv.Name)
		funcName := serviceName + "_" + name
		fd := &funcData{
			fv: mv.Func,
		}
		var err error
		if fd.inNum, fd.reqt, err = validateFunc(funcName, fd.fv, true); err != nil {
			panic(fmt.Sprintf("jsonrpc: %s", err))
		}
		// check if last item is a pointer
		if fd.numParams() != 0 {
			last := fd.reqt[fd.numParams()]
			if last.Kind() == reflect.Ptr {
				fd.isDyn = true
			}
		}
		funcMap[name] = fd
	}

	h.serviceMap[serviceName] = &serviceData{
		sv:      reflect.ValueOf(service),
		funcMap: funcMap,
	}
}

func (h *Handler) getFnHandler(req types.Request) (*serviceData, *funcData, types.Error) {
	methodNotFoundErrorMessage := fmt.Sprintf("the method %s does not exist/is not available", req.Method)

	callName := strings.SplitN(req.Method, "_", 2) //nolint:gomnd
	if len(callName) != 2 {                        //nolint:gomnd
		return nil, nil, types.NewRPCError(types.NotFoundErrorCode, methodNotFoundErrorMessage)
	}

	serviceName, funcName := callName[0], callName[1]

	service, ok := h.serviceMap[serviceName]
	if !ok {
		log.Infof("Method %s not found", req.Method)
		return nil, nil, types.NewRPCError(types.NotFoundErrorCode, methodNotFoundErrorMessage)
	}
	fd, ok := service.funcMap[funcName]
	if !ok {
		return nil, nil, types.NewRPCError(types.NotFoundErrorCode, methodNotFoundErrorMessage)
	}
	return service, fd, nil
}

func validateFunc(funcName string, fv reflect.Value, isMethod bool) (inNum int, reqt []reflect.Type, err error) {
	if funcName == "" {
		err = fmt.Errorf("funcName cannot be empty")
		return
	}

	ft := fv.Type()
	if ft.Kind() != reflect.Func {
		err = fmt.Errorf("function '%s' must be a function instead of %s", funcName, ft)
		return
	}

	inNum = ft.NumIn()
	outNum := ft.NumOut()

	if outNum != requiredReturnParamsPerFn {
		err = fmt.Errorf("unexpected number of output arguments in the function '%s': %d. Expected 2", funcName, outNum)
		return
	}
	if !isRPCErrorType(ft.Out(1)) {
		err = fmt.Errorf("unexpected type for the second return value of the function '%s': '%s'. Expected '%s'", funcName, ft.Out(1), rpcErrType)
		return
	}

	reqt = make([]reflect.Type, inNum)
	for i := 0; i < inNum; i++ {
		reqt[i] = ft.In(i)
	}
	return
}

var rpcErrType = reflect.TypeOf((*types.Error)(nil)).Elem()

func isRPCErrorType(t reflect.Type) bool {
	return t.Implements(rpcErrType)
}

func getError(v reflect.Value) types.Error {
	if v.IsNil() {
		return nil
	}

	switch vt := v.Interface().(type) {
	case *types.RPCError:
		return vt
	default:
		return types.NewRPCError(types.DefaultErrorCode, "runtime error")
	}
}

func lowerCaseFirst(str string) string {
	for i, v := range str {
		return string(unicode.ToLower(v)) + str[i+1:]
	}
	return ""
}<|MERGE_RESOLUTION|>--- conflicted
+++ resolved
@@ -35,14 +35,9 @@
 }
 
 type handleRequest struct {
-<<<<<<< HEAD
 	types.Request
-	wsConn *websocket.Conn
-=======
-	Request
 	wsConn      *websocket.Conn
 	HttpRequest *http.Request
->>>>>>> c00c77cb
 }
 
 // Handler manage services to handle jsonrpc requests
