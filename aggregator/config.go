--- conflicted
+++ resolved
@@ -59,11 +59,6 @@
 	// ChainID is the L2 ChainID provided by the Network Config
 	ChainID uint64
 
-<<<<<<< HEAD
-	// SenderAddress defines which private key the eth tx manager needs to use
-	// to sign the L1 txs
-	SenderAddress string `mapstructure:"SenderAddress"`
-=======
 	// ForkID is the L2 ForkID provided by the Network Config
 	ForkId uint64
 
@@ -78,5 +73,4 @@
 	// which a proof in generating state is considered to be stuck and
 	// allowed to be cleared.
 	GeneratingProofCleanupThreshold string `mapstructure:"GeneratingProofCleanupThreshold"`
->>>>>>> 6d529c66
 }