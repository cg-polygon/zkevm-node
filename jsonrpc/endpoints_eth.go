package jsonrpc

import (
	"context"
	"encoding/json"
	"errors"
	"fmt"
	"math/big"
	"net/http"

	"github.com/0xPolygonHermez/zkevm-node/hex"
	"github.com/0xPolygonHermez/zkevm-node/jsonrpc/client"
	"github.com/0xPolygonHermez/zkevm-node/jsonrpc/types"
	"github.com/0xPolygonHermez/zkevm-node/log"
	"github.com/0xPolygonHermez/zkevm-node/pool/pgpoolstorage"
	"github.com/0xPolygonHermez/zkevm-node/state"
	"github.com/ethereum/go-ethereum/common"
	coreTypes "github.com/ethereum/go-ethereum/core/types"
	"github.com/gorilla/websocket"
	"github.com/jackc/pgx/v4"
)

// EthEndpoints contains implementations for the "eth" RPC endpoints
type EthEndpoints struct {
	cfg     Config
	pool    types.PoolInterface
	state   types.StateInterface
	storage storageInterface
	txMan   dbTxManager
}

// newEthEndpoints creates an new instance of Eth
func newEthEndpoints(cfg Config, p types.PoolInterface, s types.StateInterface, storage storageInterface) *EthEndpoints {
	e := &EthEndpoints{cfg: cfg, pool: p, state: s, storage: storage}
	s.RegisterNewL2BlockEventHandler(e.onNewL2Block)

	return e
}

// BlockNumber returns current block number
func (e *EthEndpoints) BlockNumber() (interface{}, types.Error) {
	return e.txMan.NewDbTxScope(e.state, func(ctx context.Context, dbTx pgx.Tx) (interface{}, types.Error) {
		lastBlockNumber, err := e.state.GetLastL2BlockNumber(ctx, dbTx)
		if err != nil {
			return "0x0", types.NewRPCError(types.DefaultErrorCode, "failed to get the last block number from state")
		}

		return hex.EncodeUint64(lastBlockNumber), nil
	})
}

// Call executes a new message call immediately and returns the value of
// executed contract and potential error.
// Note, this function doesn't make any changes in the state/blockchain and is
// useful to execute view/pure methods and retrieve values.
func (e *EthEndpoints) Call(arg *types.TxArgs, number *types.BlockNumber) (interface{}, types.Error) {
	return e.txMan.NewDbTxScope(e.state, func(ctx context.Context, dbTx pgx.Tx) (interface{}, types.Error) {
		// If the caller didn't supply the gas limit in the message, then we set it to maximum possible => block gas limit
		if arg.Gas == nil || *arg.Gas == types.ArgUint64(0) {
			header, err := e.getBlockHeader(ctx, *number, dbTx)
			if err != nil {
				return rpcErrorResponse(types.DefaultErrorCode, "failed to get block header", err)
			}

			gas := types.ArgUint64(header.GasLimit)
			arg.Gas = &gas
		}

		blockNumber, rpcErr := number.GetNumericBlockNumber(ctx, e.state, dbTx)
		if rpcErr != nil {
			return nil, rpcErr
		}

		defaultSenderAddress := common.HexToAddress(e.cfg.DefaultSenderAddress)
		sender, tx, err := arg.ToTransaction(ctx, e.state, blockNumber, e.cfg.MaxCumulativeGasUsed, defaultSenderAddress, dbTx)
		if err != nil {
			return rpcErrorResponse(types.DefaultErrorCode, "failed to convert arguments into an unsigned transaction", err)
		}

<<<<<<< HEAD
		var blockNumberToProcessTx *uint64
		if number != nil && *number != types.LatestBlockNumber && *number != types.PendingBlockNumber {
			blockNumberToProcessTx = &blockNumber
		}

		result := e.state.ProcessUnsignedTransaction(ctx, tx, sender, blockNumberToProcessTx, false, dbTx)
=======
		result := e.state.ProcessUnsignedTransaction(ctx, tx, sender, blockNumber, false, dbTx)
>>>>>>> c00c77cb
		if result.Failed() {
			data := make([]byte, len(result.ReturnValue))
			copy(data, result.ReturnValue)
			return rpcErrorResponseWithData(types.RevertedErrorCode, result.Err.Error(), &data, nil)
		}

		return types.ArgBytesPtr(result.ReturnValue), nil
	})
}

// ChainId returns the chain id of the client
func (e *EthEndpoints) ChainId() (interface{}, types.Error) { //nolint:revive
	return hex.EncodeUint64(e.cfg.ChainID), nil
}

// EstimateGas generates and returns an estimate of how much gas is necessary to
// allow the transaction to complete.
// The transaction will not be added to the blockchain.
// Note that the estimate may be significantly more than the amount of gas actually
// used by the transaction, for a variety of reasons including EVM mechanics and
// node performance.
func (e *EthEndpoints) EstimateGas(arg *types.TxArgs, number *types.BlockNumber) (interface{}, types.Error) {
	return e.txMan.NewDbTxScope(e.state, func(ctx context.Context, dbTx pgx.Tx) (interface{}, types.Error) {
		blockNumber, rpcErr := number.GetNumericBlockNumber(ctx, e.state, dbTx)
		if rpcErr != nil {
			return nil, rpcErr
		}

		defaultSenderAddress := common.HexToAddress(e.cfg.DefaultSenderAddress)
		sender, tx, err := arg.ToTransaction(ctx, e.state, blockNumber, e.cfg.MaxCumulativeGasUsed, defaultSenderAddress, dbTx)
		if err != nil {
			return rpcErrorResponse(types.DefaultErrorCode, "failed to convert arguments into an unsigned transaction", err)
		}

		var blockNumberToProcessTx *uint64
		if number != nil && *number != types.LatestBlockNumber && *number != types.PendingBlockNumber {
			blockNumberToProcessTx = &blockNumber
		}

		gasEstimation, err := e.state.EstimateGas(tx, sender, blockNumberToProcessTx, dbTx)
		if err != nil {
			return rpcErrorResponse(types.DefaultErrorCode, err.Error(), nil)
		}
		return hex.EncodeUint64(gasEstimation), nil
	})
}

// GasPrice returns the average gas price based on the last x blocks
func (e *EthEndpoints) GasPrice() (interface{}, types.Error) {
	ctx := context.Background()
	if e.cfg.SequencerNodeURI != "" {
		return e.getPriceFromSequencerNode()
	}
	gasPrice, err := e.pool.GetGasPrice(ctx)
	if err != nil {
		return "0x0", nil
	}
	return hex.EncodeUint64(gasPrice), nil
}

func (e *EthEndpoints) getPriceFromSequencerNode() (interface{}, types.Error) {
	res, err := client.JSONRPCCall(e.cfg.SequencerNodeURI, "eth_gasPrice")
	if err != nil {
		return rpcErrorResponse(types.DefaultErrorCode, "failed to get gas price from sequencer node", err)
	}

	if res.Error != nil {
		return rpcErrorResponse(res.Error.Code, res.Error.Message, nil)
	}

	var gasPrice types.ArgUint64
	err = json.Unmarshal(res.Result, &gasPrice)
	if err != nil {
		return rpcErrorResponse(types.DefaultErrorCode, "failed to read gas price from sequencer node", err)
	}
	return gasPrice, nil
}

// GetBalance returns the account's balance at the referenced block
func (e *EthEndpoints) GetBalance(address types.ArgAddress, number *types.BlockNumber) (interface{}, types.Error) {
	return e.txMan.NewDbTxScope(e.state, func(ctx context.Context, dbTx pgx.Tx) (interface{}, types.Error) {
		blockNumber, rpcErr := number.GetNumericBlockNumber(ctx, e.state, dbTx)
		if rpcErr != nil {
			return nil, rpcErr
		}

		balance, err := e.state.GetBalance(ctx, address.Address(), blockNumber, dbTx)
		if errors.Is(err, state.ErrNotFound) {
			return hex.EncodeUint64(0), nil
		} else if err != nil {
			return rpcErrorResponse(types.DefaultErrorCode, "failed to get balance from state", err)
		}

		return hex.EncodeBig(balance), nil
	})
}

// GetBlockByHash returns information about a block by hash
func (e *EthEndpoints) GetBlockByHash(hash types.ArgHash, fullTx bool) (interface{}, types.Error) {
	return e.txMan.NewDbTxScope(e.state, func(ctx context.Context, dbTx pgx.Tx) (interface{}, types.Error) {
		block, err := e.state.GetL2BlockByHash(ctx, hash.Hash(), dbTx)
		if errors.Is(err, state.ErrNotFound) {
			return nil, nil
		} else if err != nil {
			return rpcErrorResponse(types.DefaultErrorCode, "failed to get block by hash from state", err)
		}

		rpcBlock := types.NewBlock(block, fullTx)

		return rpcBlock, nil
	})
}

// GetBlockByNumber returns information about a block by block number
func (e *EthEndpoints) GetBlockByNumber(number types.BlockNumber, fullTx bool) (interface{}, types.Error) {
	return e.txMan.NewDbTxScope(e.state, func(ctx context.Context, dbTx pgx.Tx) (interface{}, types.Error) {
		if number == types.PendingBlockNumber {
			lastBlock, err := e.state.GetLastL2Block(ctx, dbTx)
			if err != nil {
				return rpcErrorResponse(types.DefaultErrorCode, "couldn't load last block from state to compute the pending block", err)
			}
			header := coreTypes.CopyHeader(lastBlock.Header())
			header.ParentHash = lastBlock.Hash()
			header.Number = big.NewInt(0).SetUint64(lastBlock.Number().Uint64() + 1)
			header.TxHash = coreTypes.EmptyRootHash
			header.UncleHash = coreTypes.EmptyUncleHash
			block := coreTypes.NewBlockWithHeader(header)
			rpcBlock := types.NewBlock(block, fullTx)

			return rpcBlock, nil
		}
		var err error
		blockNumber, rpcErr := number.GetNumericBlockNumber(ctx, e.state, dbTx)
		if rpcErr != nil {
			return nil, rpcErr
		}

		block, err := e.state.GetL2BlockByNumber(ctx, blockNumber, dbTx)
		if errors.Is(err, state.ErrNotFound) {
			return nil, nil
		} else if err != nil {
			return rpcErrorResponse(types.DefaultErrorCode, fmt.Sprintf("couldn't load block from state by number %v", blockNumber), err)
		}

		rpcBlock := types.NewBlock(block, fullTx)

		return rpcBlock, nil
	})
}

// GetCode returns account code at given block number
func (e *EthEndpoints) GetCode(address types.ArgAddress, number *types.BlockNumber) (interface{}, types.Error) {
	return e.txMan.NewDbTxScope(e.state, func(ctx context.Context, dbTx pgx.Tx) (interface{}, types.Error) {
		var err error
		blockNumber, rpcErr := number.GetNumericBlockNumber(ctx, e.state, dbTx)
		if rpcErr != nil {
			return nil, rpcErr
		}

		code, err := e.state.GetCode(ctx, address.Address(), blockNumber, dbTx)
		if errors.Is(err, state.ErrNotFound) {
			return "0x", nil
		} else if err != nil {
			return rpcErrorResponse(types.DefaultErrorCode, "failed to get code", err)
		}

		return types.ArgBytes(code), nil
	})
}

// GetCompilers eth_getCompilers
func (e *EthEndpoints) GetCompilers() (interface{}, types.Error) {
	return []interface{}{}, nil
}

// GetFilterChanges polling method for a filter, which returns
// an array of logs which occurred since last poll.
func (e *EthEndpoints) GetFilterChanges(filterID string) (interface{}, types.Error) {
	filter, err := e.storage.GetFilter(filterID)
	if errors.Is(err, ErrNotFound) {
		return rpcErrorResponse(types.DefaultErrorCode, "filter not found", err)
	} else if err != nil {
		return rpcErrorResponse(types.DefaultErrorCode, "failed to get filter from storage", err)
	}

	switch filter.Type {
	case FilterTypeBlock:
		{
			res, err := e.state.GetL2BlockHashesSince(context.Background(), filter.LastPoll, nil)
			if err != nil {
				return rpcErrorResponse(types.DefaultErrorCode, "failed to get block hashes", err)
			}
			rpcErr := e.updateFilterLastPoll(filter.ID)
			if rpcErr != nil {
				return nil, rpcErr
			}
			if len(res) == 0 {
				return nil, nil
			}
			return res, nil
		}
	case FilterTypePendingTx:
		{
			res, err := e.pool.GetPendingTxHashesSince(context.Background(), filter.LastPoll)
			if err != nil {
				return rpcErrorResponse(types.DefaultErrorCode, "failed to get pending transaction hashes", err)
			}
			rpcErr := e.updateFilterLastPoll(filter.ID)
			if rpcErr != nil {
				return nil, rpcErr
			}
			if len(res) == 0 {
				return nil, nil
			}
			return res, nil
		}
	case FilterTypeLog:
		{
			filterParameters := filter.Parameters.(LogFilter)
			filterParameters.Since = &filter.LastPoll

			resInterface, err := e.internalGetLogs(context.Background(), nil, filterParameters)
			if err != nil {
				return nil, err
			}
			rpcErr := e.updateFilterLastPoll(filter.ID)
			if rpcErr != nil {
				return nil, rpcErr
			}
			res := resInterface.([]types.Log)
			if len(res) == 0 {
				return nil, nil
			}
			return res, nil
		}
	default:
		return nil, nil
	}
}

// GetFilterLogs returns an array of all logs matching filter
// with given id.
func (e *EthEndpoints) GetFilterLogs(filterID string) (interface{}, types.Error) {
	filter, err := e.storage.GetFilter(filterID)
	if errors.Is(err, ErrNotFound) {
		return nil, nil
	} else if err != nil {
		return rpcErrorResponse(types.DefaultErrorCode, "failed to get filter from storage", err)
	}

	if filter.Type != FilterTypeLog {
		return nil, nil
	}

	filterParameters := filter.Parameters.(LogFilter)
	filterParameters.Since = nil

	return e.GetLogs(filterParameters)
}

// GetLogs returns a list of logs accordingly to the provided filter
func (e *EthEndpoints) GetLogs(filter LogFilter) (interface{}, types.Error) {
	return e.txMan.NewDbTxScope(e.state, func(ctx context.Context, dbTx pgx.Tx) (interface{}, types.Error) {
		return e.internalGetLogs(ctx, dbTx, filter)
	})
}

func (e *EthEndpoints) internalGetLogs(ctx context.Context, dbTx pgx.Tx, filter LogFilter) (interface{}, types.Error) {
	var err error
	var fromBlock uint64 = 0
	if filter.FromBlock != nil {
		var rpcErr types.Error
		fromBlock, rpcErr = filter.FromBlock.GetNumericBlockNumber(ctx, e.state, dbTx)
		if rpcErr != nil {
			return nil, rpcErr
		}
	}

	toBlock, rpcErr := filter.ToBlock.GetNumericBlockNumber(ctx, e.state, dbTx)
	if rpcErr != nil {
		return nil, rpcErr
	}

	logs, err := e.state.GetLogs(ctx, fromBlock, toBlock, filter.Addresses, filter.Topics, filter.BlockHash, filter.Since, dbTx)
	if err != nil {
		return rpcErrorResponse(types.DefaultErrorCode, "failed to get logs from state", err)
	}

	result := make([]types.Log, 0, len(logs))
	for _, l := range logs {
		result = append(result, types.NewLog(*l))
	}

	return result, nil
}

// GetStorageAt gets the value stored for an specific address and position
func (e *EthEndpoints) GetStorageAt(address types.ArgAddress, storageKeyStr string, number *types.BlockNumber) (interface{}, types.Error) {
	storageKey := types.ArgHash{}
	err := storageKey.UnmarshalText([]byte(storageKeyStr))
	if err != nil {
		return rpcErrorResponse(types.DefaultErrorCode, "unable to decode storage key: hex string invalid", nil)
	}

	return e.txMan.NewDbTxScope(e.state, func(ctx context.Context, dbTx pgx.Tx) (interface{}, types.Error) {
		var err error
		blockNumber, rpcErr := number.GetNumericBlockNumber(ctx, e.state, dbTx)
		if rpcErr != nil {
			return nil, rpcErr
		}

		value, err := e.state.GetStorageAt(ctx, address.Address(), storageKey.Hash().Big(), blockNumber, dbTx)
		if errors.Is(err, state.ErrNotFound) {
			return types.ArgBytesPtr(common.Hash{}.Bytes()), nil
		} else if err != nil {
			return rpcErrorResponse(types.DefaultErrorCode, "failed to get storage value from state", err)
		}

		return types.ArgBytesPtr(common.BigToHash(value).Bytes()), nil
	})
}

// GetTransactionByBlockHashAndIndex returns information about a transaction by
// block hash and transaction index position.
func (e *EthEndpoints) GetTransactionByBlockHashAndIndex(hash types.ArgHash, index types.Index) (interface{}, types.Error) {
	return e.txMan.NewDbTxScope(e.state, func(ctx context.Context, dbTx pgx.Tx) (interface{}, types.Error) {
		tx, err := e.state.GetTransactionByL2BlockHashAndIndex(ctx, hash.Hash(), uint64(index), dbTx)
		if errors.Is(err, state.ErrNotFound) {
			return nil, nil
		} else if err != nil {
			return rpcErrorResponse(types.DefaultErrorCode, "failed to get transaction", err)
		}

		receipt, err := e.state.GetTransactionReceipt(ctx, tx.Hash(), dbTx)
		if errors.Is(err, state.ErrNotFound) {
			return nil, nil
		} else if err != nil {
			return rpcErrorResponse(types.DefaultErrorCode, "failed to get transaction receipt", err)
		}

		txIndex := uint64(receipt.TransactionIndex)
		return types.NewTransaction(*tx, receipt.BlockNumber, &receipt.BlockHash, &txIndex), nil
	})
}

// GetTransactionByBlockNumberAndIndex returns information about a transaction by
// block number and transaction index position.
func (e *EthEndpoints) GetTransactionByBlockNumberAndIndex(number *types.BlockNumber, index types.Index) (interface{}, types.Error) {
	return e.txMan.NewDbTxScope(e.state, func(ctx context.Context, dbTx pgx.Tx) (interface{}, types.Error) {
		var err error
		blockNumber, rpcErr := number.GetNumericBlockNumber(ctx, e.state, dbTx)
		if rpcErr != nil {
			return nil, rpcErr
		}

		tx, err := e.state.GetTransactionByL2BlockNumberAndIndex(ctx, blockNumber, uint64(index), dbTx)
		if errors.Is(err, state.ErrNotFound) {
			return nil, nil
		} else if err != nil {
			return rpcErrorResponse(types.DefaultErrorCode, "failed to get transaction", err)
		}

		receipt, err := e.state.GetTransactionReceipt(ctx, tx.Hash(), dbTx)
		if errors.Is(err, state.ErrNotFound) {
			return nil, nil
		} else if err != nil {
			return rpcErrorResponse(types.DefaultErrorCode, "failed to get transaction receipt", err)
		}

		txIndex := uint64(receipt.TransactionIndex)
		return types.NewTransaction(*tx, receipt.BlockNumber, &receipt.BlockHash, &txIndex), nil
	})
}

// GetTransactionByHash returns a transaction by his hash
func (e *EthEndpoints) GetTransactionByHash(hash types.ArgHash) (interface{}, types.Error) {
	return e.txMan.NewDbTxScope(e.state, func(ctx context.Context, dbTx pgx.Tx) (interface{}, types.Error) {
		// try to get tx from state
		tx, err := e.state.GetTransactionByHash(ctx, hash.Hash(), dbTx)
		if err != nil && !errors.Is(err, state.ErrNotFound) {
			return rpcErrorResponse(types.DefaultErrorCode, "failed to load transaction by hash from state", err)
		}
		if tx != nil {
			receipt, err := e.state.GetTransactionReceipt(ctx, hash.Hash(), dbTx)
			if errors.Is(err, state.ErrNotFound) {
				return rpcErrorResponse(types.DefaultErrorCode, "transaction receipt not found", err)
			} else if err != nil {
				return rpcErrorResponse(types.DefaultErrorCode, "failed to load transaction receipt from state", err)
			}

			txIndex := uint64(receipt.TransactionIndex)
			return types.NewTransaction(*tx, receipt.BlockNumber, &receipt.BlockHash, &txIndex), nil
		}

		// if the tx does not exist in the state, look for it in the pool
		if e.cfg.SequencerNodeURI != "" {
			return e.getTransactionByHashFromSequencerNode(hash.Hash())
		}
		poolTx, err := e.pool.GetTxByHash(ctx, hash.Hash())
		if errors.Is(err, pgpoolstorage.ErrNotFound) {
			return nil, nil
		} else if err != nil {
			return rpcErrorResponse(types.DefaultErrorCode, "failed to load transaction by hash from pool", err)
		}
		tx = &poolTx.Transaction

		return types.NewTransaction(*tx, nil, nil, nil), nil
	})
}

func (e *EthEndpoints) getTransactionByHashFromSequencerNode(hash common.Hash) (interface{}, types.Error) {
	res, err := client.JSONRPCCall(e.cfg.SequencerNodeURI, "eth_getTransactionByHash", hash.String())
	if err != nil {
		return rpcErrorResponse(types.DefaultErrorCode, "failed to get tx from sequencer node", err)
	}

	if res.Error != nil {
		return rpcErrorResponse(res.Error.Code, res.Error.Message, nil)
	}

	var tx *types.Transaction
	err = json.Unmarshal(res.Result, &tx)
	if err != nil {
		return rpcErrorResponse(types.DefaultErrorCode, "failed to read tx from sequencer node", err)
	}
	return tx, nil
}

// GetTransactionCount returns account nonce
func (e *EthEndpoints) GetTransactionCount(address types.ArgAddress, number *types.BlockNumber) (interface{}, types.Error) {
	return e.txMan.NewDbTxScope(e.state, func(ctx context.Context, dbTx pgx.Tx) (interface{}, types.Error) {
		var pendingNonce uint64
		var nonce uint64
		var err error
		if number != nil && *number == types.PendingBlockNumber {
			if e.cfg.SequencerNodeURI != "" {
				return e.getTransactionCountFromSequencerNode(address.Address(), number)
			}
			pendingNonce, err = e.pool.GetNonce(ctx, address.Address())
			if err != nil {
				return rpcErrorResponse(types.DefaultErrorCode, "failed to count pending transactions", err)
			}
		}

		blockNumber, rpcErr := number.GetNumericBlockNumber(ctx, e.state, dbTx)
		if rpcErr != nil {
			return nil, rpcErr
		}
		nonce, err = e.state.GetNonce(ctx, address.Address(), blockNumber, dbTx)

		if errors.Is(err, state.ErrNotFound) {
			return hex.EncodeUint64(0), nil
		} else if err != nil {
			return rpcErrorResponse(types.DefaultErrorCode, "failed to count transactions", err)
		}

		if pendingNonce > nonce {
			nonce = pendingNonce
		}

		return hex.EncodeUint64(nonce), nil
	})
}

func (e *EthEndpoints) getTransactionCountFromSequencerNode(address common.Address, number *types.BlockNumber) (interface{}, types.Error) {
	res, err := client.JSONRPCCall(e.cfg.SequencerNodeURI, "eth_getTransactionCount", address.String(), number.StringOrHex())
	if err != nil {
		return rpcErrorResponse(types.DefaultErrorCode, "failed to get nonce from sequencer node", err)
	}

	if res.Error != nil {
		return rpcErrorResponse(res.Error.Code, res.Error.Message, nil)
	}

	var nonce types.ArgUint64
	err = json.Unmarshal(res.Result, &nonce)
	if err != nil {
		return rpcErrorResponse(types.DefaultErrorCode, "failed to read nonce from sequencer node", err)
	}
	return nonce, nil
}

// GetBlockTransactionCountByHash returns the number of transactions in a
// block from a block matching the given block hash.
func (e *EthEndpoints) GetBlockTransactionCountByHash(hash types.ArgHash) (interface{}, types.Error) {
	return e.txMan.NewDbTxScope(e.state, func(ctx context.Context, dbTx pgx.Tx) (interface{}, types.Error) {
		c, err := e.state.GetL2BlockTransactionCountByHash(ctx, hash.Hash(), dbTx)
		if err != nil {
			return rpcErrorResponse(types.DefaultErrorCode, "failed to count transactions", err)
		}

		return types.ArgUint64(c), nil
	})
}

// GetBlockTransactionCountByNumber returns the number of transactions in a
// block from a block matching the given block number.
func (e *EthEndpoints) GetBlockTransactionCountByNumber(number *types.BlockNumber) (interface{}, types.Error) {
	return e.txMan.NewDbTxScope(e.state, func(ctx context.Context, dbTx pgx.Tx) (interface{}, types.Error) {
		if number != nil && *number == types.PendingBlockNumber {
			if e.cfg.SequencerNodeURI != "" {
				return e.getBlockTransactionCountByNumberFromSequencerNode(number)
			}
			c, err := e.pool.CountPendingTransactions(ctx)
			if err != nil {
				return rpcErrorResponse(types.DefaultErrorCode, "failed to count pending transactions", err)
			}
			return types.ArgUint64(c), nil
		}

		var err error
		blockNumber, rpcErr := number.GetNumericBlockNumber(ctx, e.state, dbTx)
		if rpcErr != nil {
			return nil, rpcErr
		}

		c, err := e.state.GetL2BlockTransactionCountByNumber(ctx, blockNumber, dbTx)
		if err != nil {
			return rpcErrorResponse(types.DefaultErrorCode, "failed to count transactions", err)
		}

		return types.ArgUint64(c), nil
	})
}

func (e *EthEndpoints) getBlockTransactionCountByNumberFromSequencerNode(number *types.BlockNumber) (interface{}, types.Error) {
	res, err := client.JSONRPCCall(e.cfg.SequencerNodeURI, "eth_getBlockTransactionCountByNumber", number.StringOrHex())
	if err != nil {
		return rpcErrorResponse(types.DefaultErrorCode, "failed to get tx count by block number from sequencer node", err)
	}

	if res.Error != nil {
		return rpcErrorResponse(res.Error.Code, res.Error.Message, nil)
	}

	var count types.ArgUint64
	err = json.Unmarshal(res.Result, &count)
	if err != nil {
		return rpcErrorResponse(types.DefaultErrorCode, "failed to read tx count by block number from sequencer node", err)
	}
	return count, nil
}

// GetTransactionReceipt returns a transaction receipt by his hash
func (e *EthEndpoints) GetTransactionReceipt(hash types.ArgHash) (interface{}, types.Error) {
	return e.txMan.NewDbTxScope(e.state, func(ctx context.Context, dbTx pgx.Tx) (interface{}, types.Error) {
		tx, err := e.state.GetTransactionByHash(ctx, hash.Hash(), dbTx)
		if errors.Is(err, state.ErrNotFound) {
			return nil, nil
		} else if err != nil {
			return rpcErrorResponse(types.DefaultErrorCode, "failed to get tx from state", err)
		}

		r, err := e.state.GetTransactionReceipt(ctx, hash.Hash(), dbTx)
		if errors.Is(err, state.ErrNotFound) {
			return nil, nil
		} else if err != nil {
			return rpcErrorResponse(types.DefaultErrorCode, "failed to get tx receipt from state", err)
		}

		receipt, err := types.NewReceipt(*tx, r)
		if err != nil {
			return rpcErrorResponse(types.DefaultErrorCode, "failed to build the receipt response", err)
		}

		return receipt, nil
	})
}

// NewBlockFilter creates a filter in the node, to notify when
// a new block arrives. To check if the state has changed,
// call eth_getFilterChanges.
func (e *EthEndpoints) NewBlockFilter() (interface{}, types.Error) {
	return e.newBlockFilter(nil)
}

// internal
func (e *EthEndpoints) newBlockFilter(wsConn *websocket.Conn) (interface{}, types.Error) {
	id, err := e.storage.NewBlockFilter(wsConn)
	if err != nil {
		return rpcErrorResponse(types.DefaultErrorCode, "failed to create new block filter", err)
	}

	return id, nil
}

// NewFilter creates a filter object, based on filter options,
// to notify when the state changes (logs). To check if the state
// has changed, call eth_getFilterChanges.
func (e *EthEndpoints) NewFilter(filter LogFilter) (interface{}, types.Error) {
	return e.newFilter(nil, filter)
}

// internal
func (e *EthEndpoints) newFilter(wsConn *websocket.Conn, filter LogFilter) (interface{}, types.Error) {
	id, err := e.storage.NewLogFilter(wsConn, filter)
	if errors.Is(err, ErrFilterInvalidPayload) {
		return rpcErrorResponse(types.InvalidParamsErrorCode, err.Error(), nil)
	} else if err != nil {
		return rpcErrorResponse(types.DefaultErrorCode, "failed to create new log filter", err)
	}

	return id, nil
}

// NewPendingTransactionFilter creates a filter in the node, to
// notify when new pending transactions arrive. To check if the
// state has changed, call eth_getFilterChanges.
func (e *EthEndpoints) NewPendingTransactionFilter() (interface{}, types.Error) {
	return e.newPendingTransactionFilter(nil)
}

// internal
func (e *EthEndpoints) newPendingTransactionFilter(wsConn *websocket.Conn) (interface{}, types.Error) {
	return nil, types.NewRPCError(types.DefaultErrorCode, "not supported yet")
	// id, err := e.storage.NewPendingTransactionFilter(wsConn)
	// if err != nil {
	// 	return rpcErrorResponse(types.DefaultErrorCode, "failed to create new pending transaction filter", err)
	// }

	// return id, nil
}

// SendRawTransaction has two different ways to handle new transactions:
// - for Sequencer nodes it tries to add the tx to the pool
// - for Non-Sequencer nodes it relays the Tx to the Sequencer node
<<<<<<< HEAD
func (e *EthEndpoints) SendRawTransaction(input string) (interface{}, types.Error) {
=======
func (e *EthEndpoints) SendRawTransaction(httpRequest *http.Request, input string) (interface{}, rpcError) {
>>>>>>> c00c77cb
	if e.cfg.SequencerNodeURI != "" {
		return e.relayTxToSequencerNode(input)
	} else {
		ip := httpRequest.Header.Get("X-Forwarded-For")
		return e.tryToAddTxToPool(input, ip)
	}
}

func (e *EthEndpoints) relayTxToSequencerNode(input string) (interface{}, types.Error) {
	res, err := client.JSONRPCCall(e.cfg.SequencerNodeURI, "eth_sendRawTransaction", input)
	if err != nil {
		return rpcErrorResponse(types.DefaultErrorCode, "failed to relay tx to the sequencer node", err)
	}

	if res.Error != nil {
		return rpcErrorResponse(res.Error.Code, res.Error.Message, nil)
	}

	txHash := res.Result

	return txHash, nil
}

<<<<<<< HEAD
func (e *EthEndpoints) tryToAddTxToPool(input string) (interface{}, types.Error) {
=======
func (e *EthEndpoints) tryToAddTxToPool(input, ip string) (interface{}, rpcError) {
>>>>>>> c00c77cb
	tx, err := hexToTx(input)
	if err != nil {
		return rpcErrorResponse(types.InvalidParamsErrorCode, "invalid tx input", err)
	}

	log.Infof("adding TX to the pool: %v", tx.Hash().Hex())
<<<<<<< HEAD
	if err := e.pool.AddTx(context.Background(), *tx); err != nil {
		return rpcErrorResponse(types.DefaultErrorCode, err.Error(), nil)
=======
	if err := e.pool.AddTx(context.Background(), *tx, ip); err != nil {
		return rpcErrorResponse(defaultErrorCode, err.Error(), nil)
>>>>>>> c00c77cb
	}
	log.Infof("TX added to the pool: %v", tx.Hash().Hex())

	return tx.Hash().Hex(), nil
}

// UninstallFilter uninstalls a filter with given id.
func (e *EthEndpoints) UninstallFilter(filterID string) (interface{}, types.Error) {
	err := e.storage.UninstallFilter(filterID)
	if errors.Is(err, ErrNotFound) {
		return false, nil
	} else if err != nil {
		return rpcErrorResponse(types.DefaultErrorCode, "failed to uninstall filter", err)
	}

	return true, nil
}

// Syncing returns an object with data about the sync status or false.
// https://eth.wiki/json-rpc/API#eth_syncing
func (e *EthEndpoints) Syncing() (interface{}, types.Error) {
	return e.txMan.NewDbTxScope(e.state, func(ctx context.Context, dbTx pgx.Tx) (interface{}, types.Error) {
		_, err := e.state.GetLastL2BlockNumber(ctx, dbTx)
		if err != nil {
			return rpcErrorResponse(types.DefaultErrorCode, "failed to get last block number from state", err)
		}

		syncInfo, err := e.state.GetSyncingInfo(ctx, dbTx)
		if err != nil {
			return rpcErrorResponse(types.DefaultErrorCode, "failed to get syncing info from state", err)
		}

		if syncInfo.CurrentBlockNumber == syncInfo.LastBlockNumberSeen {
			return false, nil
		}

		return struct {
			S types.ArgUint64 `json:"startingBlock"`
			C types.ArgUint64 `json:"currentBlock"`
			H types.ArgUint64 `json:"highestBlock"`
		}{
			S: types.ArgUint64(syncInfo.InitialSyncingBlock),
			C: types.ArgUint64(syncInfo.CurrentBlockNumber),
			H: types.ArgUint64(syncInfo.LastBlockNumberSeen),
		}, nil
	})
}

// GetUncleByBlockHashAndIndex returns information about a uncle of a
// block by hash and uncle index position
func (e *EthEndpoints) GetUncleByBlockHashAndIndex() (interface{}, types.Error) {
	return nil, nil
}

// GetUncleByBlockNumberAndIndex returns information about a uncle of a
// block by number and uncle index position
func (e *EthEndpoints) GetUncleByBlockNumberAndIndex() (interface{}, types.Error) {
	return nil, nil
}

// GetUncleCountByBlockHash returns the number of uncles in a block
// matching the given block hash
func (e *EthEndpoints) GetUncleCountByBlockHash() (interface{}, types.Error) {
	return "0x0", nil
}

// GetUncleCountByBlockNumber returns the number of uncles in a block
// matching the given block number
func (e *EthEndpoints) GetUncleCountByBlockNumber() (interface{}, types.Error) {
	return "0x0", nil
}

// ProtocolVersion returns the protocol version.
func (e *EthEndpoints) ProtocolVersion() (interface{}, types.Error) {
	return "0x0", nil
}

func hexToTx(str string) (*coreTypes.Transaction, error) {
	tx := new(coreTypes.Transaction)

	b, err := hex.DecodeHex(str)
	if err != nil {
		return nil, err
	}

	if err := tx.UnmarshalBinary(b); err != nil {
		return nil, err
	}

	return tx, nil
}

func (e *EthEndpoints) getBlockHeader(ctx context.Context, number types.BlockNumber, dbTx pgx.Tx) (*coreTypes.Header, error) {
	switch number {
	case types.LatestBlockNumber:
		block, err := e.state.GetLastL2Block(ctx, dbTx)
		if err != nil {
			return nil, err
		}
		return block.Header(), nil

	case types.EarliestBlockNumber:
		header, err := e.state.GetL2BlockHeaderByNumber(ctx, uint64(0), dbTx)
		if err != nil {
			return nil, err
		}
		return header, nil

	case types.PendingBlockNumber:
		lastBlock, err := e.state.GetLastL2Block(ctx, dbTx)
		if err != nil {
			return nil, err
		}
		parentHash := lastBlock.Hash()
		number := lastBlock.Number().Uint64() + 1

		header := &coreTypes.Header{
			ParentHash: parentHash,
			Number:     big.NewInt(0).SetUint64(number),
			Difficulty: big.NewInt(0),
			GasLimit:   lastBlock.Header().GasLimit,
		}
		return header, nil

	default:
		return e.state.GetL2BlockHeaderByNumber(ctx, uint64(number), dbTx)
	}
}

func (e *EthEndpoints) updateFilterLastPoll(filterID string) types.Error {
	err := e.storage.UpdateFilterLastPoll(filterID)
	if err != nil && !errors.Is(err, ErrNotFound) {
		return types.NewRPCError(types.DefaultErrorCode, "failed to update last time the filter changes were requested")
	}
	return nil
}

// Subscribe Creates a new subscription over particular events.
// The node will return a subscription id.
// For each event that matches the subscription a notification with relevant
// data is sent together with the subscription id.
func (e *EthEndpoints) Subscribe(wsConn *websocket.Conn, name string, logFilter *LogFilter) (interface{}, types.Error) {
	switch name {
	case "newHeads":
		return e.newBlockFilter(wsConn)
	case "logs":
		var lf LogFilter
		if logFilter != nil {
			lf = *logFilter
		}
		return e.newFilter(wsConn, lf)
	case "pendingTransactions", "newPendingTransactions":
		return e.newPendingTransactionFilter(wsConn)
	case "syncing":
		return nil, types.NewRPCError(types.DefaultErrorCode, "not supported yet")
	default:
		return nil, types.NewRPCError(types.DefaultErrorCode, "invalid filter name")
	}
}

// Unsubscribe uninstalls the filter based on the provided filterID
func (e *EthEndpoints) Unsubscribe(wsConn *websocket.Conn, filterID string) (interface{}, types.Error) {
	return e.UninstallFilter(filterID)
}

// uninstallFilterByWSConn uninstalls the filters connected to the
// provided web socket connection
func (e *EthEndpoints) uninstallFilterByWSConn(wsConn *websocket.Conn) error {
	return e.storage.UninstallFilterByWSConn(wsConn)
}

// onNewL2Block is triggered when the state triggers the event for a new l2 block
func (e *EthEndpoints) onNewL2Block(event state.NewL2BlockEvent) {
	blockFilters, err := e.storage.GetAllBlockFiltersWithWSConn()
	if err != nil {
		log.Errorf("failed to get all block filters with web sockets connections: %v", err)
	} else {
		for _, filter := range blockFilters {
			b := types.NewBlock(&event.Block, false)
			e.sendSubscriptionResponse(filter, b)
		}
	}

	logFilters, err := e.storage.GetAllLogFiltersWithWSConn()
	if err != nil {
		log.Errorf("failed to get all log filters with web sockets connections: %v", err)
	} else {
		for _, filter := range logFilters {
			changes, err := e.GetFilterChanges(filter.ID)
			if err != nil {
				log.Errorf("failed to get filters changes for filter %v with web sockets connections: %v", filter.ID, err)
				continue
			}

			if changes != nil {
				e.sendSubscriptionResponse(filter, changes)
			}
		}
	}
}

func (e *EthEndpoints) sendSubscriptionResponse(filter *Filter, data interface{}) {
	const errMessage = "Unable to write WS message to filter %v, %s"
	result, err := json.Marshal(data)
	if err != nil {
		log.Errorf(fmt.Sprintf(errMessage, filter.ID, err.Error()))
	}

	res := types.SubscriptionResponse{
		JSONRPC: "2.0",
		Method:  "eth_subscription",
		Params: types.SubscriptionResponseParams{
			Subscription: filter.ID,
			Result:       result,
		},
	}
	message, err := json.Marshal(res)
	if err != nil {
		log.Errorf(fmt.Sprintf(errMessage, filter.ID, err.Error()))
	}

	err = filter.WsConn.WriteMessage(websocket.TextMessage, message)
	if err != nil {
		log.Errorf(fmt.Sprintf(errMessage, filter.ID, err.Error()))
	}
}<|MERGE_RESOLUTION|>--- conflicted
+++ resolved
@@ -77,16 +77,7 @@
 			return rpcErrorResponse(types.DefaultErrorCode, "failed to convert arguments into an unsigned transaction", err)
 		}
 
-<<<<<<< HEAD
-		var blockNumberToProcessTx *uint64
-		if number != nil && *number != types.LatestBlockNumber && *number != types.PendingBlockNumber {
-			blockNumberToProcessTx = &blockNumber
-		}
-
-		result := e.state.ProcessUnsignedTransaction(ctx, tx, sender, blockNumberToProcessTx, false, dbTx)
-=======
 		result := e.state.ProcessUnsignedTransaction(ctx, tx, sender, blockNumber, false, dbTx)
->>>>>>> c00c77cb
 		if result.Failed() {
 			data := make([]byte, len(result.ReturnValue))
 			copy(data, result.ReturnValue)
@@ -713,11 +704,7 @@
 // SendRawTransaction has two different ways to handle new transactions:
 // - for Sequencer nodes it tries to add the tx to the pool
 // - for Non-Sequencer nodes it relays the Tx to the Sequencer node
-<<<<<<< HEAD
-func (e *EthEndpoints) SendRawTransaction(input string) (interface{}, types.Error) {
-=======
-func (e *EthEndpoints) SendRawTransaction(httpRequest *http.Request, input string) (interface{}, rpcError) {
->>>>>>> c00c77cb
+func (e *EthEndpoints) SendRawTransaction(httpRequest *http.Request, input string) (interface{}, types.Error) {
 	if e.cfg.SequencerNodeURI != "" {
 		return e.relayTxToSequencerNode(input)
 	} else {
@@ -741,24 +728,15 @@
 	return txHash, nil
 }
 
-<<<<<<< HEAD
-func (e *EthEndpoints) tryToAddTxToPool(input string) (interface{}, types.Error) {
-=======
-func (e *EthEndpoints) tryToAddTxToPool(input, ip string) (interface{}, rpcError) {
->>>>>>> c00c77cb
+func (e *EthEndpoints) tryToAddTxToPool(input, ip string) (interface{}, types.Error) {
 	tx, err := hexToTx(input)
 	if err != nil {
 		return rpcErrorResponse(types.InvalidParamsErrorCode, "invalid tx input", err)
 	}
 
 	log.Infof("adding TX to the pool: %v", tx.Hash().Hex())
-<<<<<<< HEAD
-	if err := e.pool.AddTx(context.Background(), *tx); err != nil {
+	if err := e.pool.AddTx(context.Background(), *tx, ip); err != nil {
 		return rpcErrorResponse(types.DefaultErrorCode, err.Error(), nil)
-=======
-	if err := e.pool.AddTx(context.Background(), *tx, ip); err != nil {
-		return rpcErrorResponse(defaultErrorCode, err.Error(), nil)
->>>>>>> c00c77cb
 	}
 	log.Infof("TX added to the pool: %v", tx.Hash().Hex())
 
