--- conflicted
+++ resolved
@@ -18,11 +18,7 @@
 const maxTopics = 4
 
 const (
-<<<<<<< HEAD
 	addGlobalExitRootSQL                     = "INSERT INTO state.exit_root (block_num, timestamp, mainnet_exit_root, rollup_exit_root, global_exit_root) VALUES ($1, $2, $3, $4, $5)"
-=======
-	addGlobalExitRootSQL                     = "INSERT INTO state.exit_root (block_num, mainnet_exit_root, rollup_exit_root, global_exit_root) VALUES ($1, $2, $3, $4)"
->>>>>>> 6d529c66
 	getLatestExitRootBlockNumSQL             = "SELECT block_num FROM state.exit_root ORDER BY id DESC LIMIT 1"
 	addVirtualBatchSQL                       = "INSERT INTO state.virtual_batch (batch_num, tx_hash, coinbase, block_num) VALUES ($1, $2, $3, $4)"
 	addBlockSQL                              = "INSERT INTO state.block (block_num, block_hash, parent_hash, received_at) VALUES ($1, $2, $3, $4)"
@@ -43,11 +39,6 @@
 	updateLastBatchSeenSQL                   = "UPDATE state.sync_info SET last_batch_num_seen = $1"
 	isBatchClosedSQL                         = "SELECT global_exit_root IS NOT NULL AND state_root IS NOT NULL FROM state.batch WHERE batch_num = $1 LIMIT 1"
 	addGenesisBatchSQL                       = "INSERT INTO state.batch (batch_num, global_exit_root, local_exit_root, acc_input_hash, state_root, timestamp, coinbase, raw_txs_data, forced_batch_num) VALUES ($1, $2, $3, $4, $5, $6, $7, $8, $9)"
-<<<<<<< HEAD
-=======
-	openBatchSQL                             = "INSERT INTO state.batch (batch_num, global_exit_root, timestamp, coinbase, forced_batch_num) VALUES ($1, $2, $3, $4, $5)"
-	closeBatchSQL                            = "UPDATE state.batch SET state_root = $1, local_exit_root = $2, acc_input_hash = $3, raw_txs_data = $4 WHERE batch_num = $5"
->>>>>>> 6d529c66
 	getL2BlockByNumberSQL                    = "SELECT header, uncles, received_at FROM state.l2block b WHERE b.block_num = $1"
 	getL2BlockHeaderByNumberSQL              = "SELECT header FROM state.l2block b WHERE b.block_num = $1"
 	getTransactionByHashSQL                  = "SELECT transaction.encoded FROM state.transaction WHERE hash = $1"
@@ -320,11 +311,7 @@
 // AddForcedBatch adds a new ForcedBatch to the db
 func (p *PostgresStorage) AddForcedBatch(ctx context.Context, forcedBatch *ForcedBatch, tx pgx.Tx) error {
 	const addForcedBatchSQL = "INSERT INTO state.forced_batch (forced_batch_num, global_exit_root, timestamp, raw_txs_data, coinbase, block_num) VALUES ($1, $2, $3, $4, $5, $6)"
-<<<<<<< HEAD
 	_, err := tx.Exec(ctx, addForcedBatchSQL, forcedBatch.ForcedBatchNumber, forcedBatch.GlobalExitRoot.String(), forcedBatch.ForcedAt, hex.EncodeToString(forcedBatch.RawTxsData), forcedBatch.Sequencer.String(), forcedBatch.BlockNumber)
-=======
-	_, err := tx.Exec(ctx, addForcedBatchSQL, forcedBatch.ForcedBatchNumber, forcedBatch.GlobalExitRoot.String(), forcedBatch.ForcedAt, forcedBatch.RawTxsData, forcedBatch.Sequencer.String(), forcedBatch.BlockNumber)
->>>>>>> 6d529c66
 	return err
 }
 
@@ -339,7 +326,6 @@
 	const getForcedBatchSQL = "SELECT forced_batch_num, global_exit_root, timestamp, raw_txs_data, coinbase, block_num FROM state.forced_batch WHERE forced_batch_num = $1"
 	e := p.getExecQuerier(dbTx)
 	err := e.QueryRow(ctx, getForcedBatchSQL, forcedBatchNumber).Scan(&forcedBatch.ForcedBatchNumber, &globalExitRoot, &forcedBatch.ForcedAt, &rawTxs, &seq, &forcedBatch.BlockNumber)
-<<<<<<< HEAD
 	if errors.Is(err, pgx.ErrNoRows) {
 		return nil, ErrNotFound
 	} else if err != nil {
@@ -359,8 +345,6 @@
 	const getForcedBatchesSQL = "SELECT forced_batch_num, global_exit_root, timestamp, raw_txs_data, coinbase, block_num FROM state.forced_batch WHERE forced_batch_num > $1"
 	q := p.getExecQuerier(dbTx)
 	rows, err := q.Query(ctx, getForcedBatchesSQL, forcedBatchNumber)
-=======
->>>>>>> 6d529c66
 	if errors.Is(err, pgx.ErrNoRows) {
 		return []*ForcedBatch{}, nil
 	} else if err != nil {
@@ -645,7 +629,6 @@
 	return &batch, nil
 }
 
-<<<<<<< HEAD
 // GetVirtualBatchByNumber gets batch from batch table that exists on virtual batch
 func (p *PostgresStorage) GetVirtualBatchByNumber(ctx context.Context, batchNumber uint64, dbTx pgx.Tx) (*Batch, error) {
 	const query = `
@@ -677,8 +660,6 @@
 	return &batch, nil
 }
 
-=======
->>>>>>> 6d529c66
 // IsBatchVirtualized checks if batch is virtualized
 func (p *PostgresStorage) IsBatchVirtualized(ctx context.Context, batchNumber uint64, dbTx pgx.Tx) (bool, error) {
 	const query = `SELECT EXISTS (SELECT 1 FROM state.virtual_batch WHERE batch_num = $1)`
@@ -1063,13 +1044,8 @@
 	return batches, nil
 }
 
-<<<<<<< HEAD
 // GetBatchNumberOfL2Block gets a batch number for l2 block by its number
 func (p *PostgresStorage) GetBatchNumberOfL2Block(ctx context.Context, blockNumber uint64, dbTx pgx.Tx) (uint64, error) {
-=======
-// BatchNumberByL2BlockNumber gets a batch number by a l2 block number
-func (p *PostgresStorage) BatchNumberByL2BlockNumber(ctx context.Context, blockNumber uint64, dbTx pgx.Tx) (uint64, error) {
->>>>>>> 6d529c66
 	getBatchNumByBlockNum := "SELECT batch_num FROM state.l2block WHERE block_num = $1"
 	batchNumber := uint64(0)
 	q := p.getExecQuerier(dbTx)
@@ -2152,7 +2128,6 @@
 	return err
 }
 
-<<<<<<< HEAD
 // GetLastClosedBatch returns the latest closed batch
 func (p *PostgresStorage) GetLastClosedBatch(ctx context.Context, dbTx pgx.Tx) (*Batch, error) {
 	const getLastClosedBatchSQL = `
@@ -2204,8 +2179,6 @@
 	return forcedBatchNumber, err
 }
 
-=======
->>>>>>> 6d529c66
 // AddDebugInfo is used to store debug info useful during runtime
 func (p *PostgresStorage) AddDebugInfo(ctx context.Context, info *DebugInfo, dbTx pgx.Tx) error {
 	const insertDebugInfoSQL = "INSERT INTO state.debug (error_type, timestamp, payload) VALUES ($1, $2, $3)"
