package sequencer

import (
	"fmt"
	"math/big"

	"github.com/0xPolygonHermez/zkevm-node/config/types"
	base "github.com/0xPolygonHermez/zkevm-node/encoding"
)

// Config represents the configuration of a sequencer
type Config struct {
	// WaitPeriodSendSequence is the time the sequencer waits until
	// trying to send a sequence to L1
	WaitPeriodSendSequence types.Duration `mapstructure:"WaitPeriodSendSequence"`

	// WaitPeriodPoolIsEmpty is the time the sequencer waits until
	// trying to add new txs to the state
	WaitPeriodPoolIsEmpty types.Duration `mapstructure:"WaitPeriodPoolIsEmpty"`

	// LastBatchVirtualizationTimeMaxWaitPeriod is time since sequences should be sent
	LastBatchVirtualizationTimeMaxWaitPeriod types.Duration `mapstructure:"LastBatchVirtualizationTimeMaxWaitPeriod"`

	// WaitBlocksToUpdateGER is number of blocks for sequencer to wait
	WaitBlocksToUpdateGER uint64 `mapstructure:"WaitBlocksToUpdateGER"`

	// WaitBlocksToConsiderGerFinal is number of blocks for sequencer to consider globalExitRoot final
	WaitBlocksToConsiderGerFinal uint64 `mapstructure:"WaitBlocksToConsiderGerFinal"`

	// ElapsedTimeToCloseBatchWithoutTxsDueToNewGER it's time to close a batch bcs new globalExitRoot appeared
	ElapsedTimeToCloseBatchWithoutTxsDueToNewGER types.Duration `mapstructure:"ElapsedTimeToCloseBatchWithoutTxsDueToNewGER"`

	// MaxTimeForBatchToBeOpen is time after which new batch should be closed
	MaxTimeForBatchToBeOpen types.Duration `mapstructure:"MaxTimeForBatchToBeOpen"`

	// BlocksAmountForTxsToBeDeleted is blocks amount after which txs will be deleted from the pool
	BlocksAmountForTxsToBeDeleted uint64 `mapstructure:"BlocksAmountForTxsToBeDeleted"`

	// FrequencyToCheckTxsForDelete is frequency with which txs will be checked for deleting
	FrequencyToCheckTxsForDelete types.Duration `mapstructure:"FrequencyToCheckTxsForDelete"`

	// MaxTxsPerBatch is the maximum amount of transactions in the batch
	MaxTxsPerBatch uint64 `mapstructure:"MaxTxsPerBatch"`

	// MaxBatchBytesSize is the maximum batch size in bytes
	MaxBatchBytesSize uint64 `mapstructure:"MaxBatchBytesSize"`

	// MaxCumulativeGasUsed is max gas amount used by batch
	MaxCumulativeGasUsed uint64 `mapstructure:"MaxCumulativeGasUsed"`

	// MaxKeccakHashes is max keccak hashes used by batch
	MaxKeccakHashes uint32 `mapstructure:"MaxKeccakHashes"`

	// MaxPoseidonHashes is max poseidon hashes batch can handle
	MaxPoseidonHashes uint32 `mapstructure:"MaxPoseidonHashes"`

	// MaxPoseidonPaddings is max poseidon paddings batch can handle
	MaxPoseidonPaddings uint32 `mapstructure:"MaxPoseidonPaddings"`

	// MaxMemAligns is max mem aligns batch can handle
	MaxMemAligns uint32 `mapstructure:"MaxMemAligns"`

	// MaxArithmetics is max arithmetics batch can handle
	MaxArithmetics uint32 `mapstructure:"MaxArithmetics"`

	// MaxBinaries is max binaries batch can handle
	MaxBinaries uint32 `mapstructure:"MaxBinaries"`

	// MaxSteps is max steps batch can handle
	MaxSteps uint32 `mapstructure:"MaxSteps"`

	// Maximum size, in gas size, a sequence can reach
	MaxSequenceSize MaxSequenceSize `mapstructure:"MaxSequenceSize"`

	// Maximum allowed failed counter for the tx before it becomes invalid
	MaxAllowedFailedCounter uint64 `mapstructure:"MaxAllowedFailedCounter"`

	// WeightBatchBytesSize is the cost weight for the BatchBytesSize batch ResourceName
	WeightBatchBytesSize int `mapstructure:"WeightBatchBytesSize"`

	// WeightCumulativeGasUsed is the cost weight for the CumulativeGasUsed batch ResourceName
	WeightCumulativeGasUsed int `mapstructure:"WeightCumulativeGasUsed"`

	// WeightKeccakHashes is the cost weight for the KeccakHashes batch ResourceName
	WeightKeccakHashes int `mapstructure:"WeightKeccakHashes"`

	// WeightPoseidonHashes is the cost weight for the PoseidonHashes batch ResourceName
	WeightPoseidonHashes int `mapstructure:"WeightPoseidonHashes"`

	// WeightPoseidonPaddings is the cost weight for the PoseidonPaddings batch ResourceName
	WeightPoseidonPaddings int `mapstructure:"WeightPoseidonPaddings"`

	// WeightMemAligns is the cost weight for the MemAligns batch ResourceName
	WeightMemAligns int `mapstructure:"WeightMemAligns"`

	// WeightArithmetics is the cost weight for the Arithmetics batch ResourceName
	WeightArithmetics int `mapstructure:"WeightArithmetics"`

	// WeightBinaries is the cost weight for the Binaries batch ResourceName
	WeightBinaries int `mapstructure:"WeightBinaries"`

	// WeightSteps is the cost weight for the Steps batch ResourceName
	WeightSteps int `mapstructure:"WeightSteps"`

	// Finalizer's specific config properties
	Finalizer FinalizerCfg `mapstructure:"FinalizerCfg"`
}

// FinalizerCfg contains the finalizer's configuration properties
type FinalizerCfg struct {
<<<<<<< HEAD

=======
>>>>>>> 5e3ad6c8
	// GERDeadlineTimeoutInSec is the time the finalizer waits after receiving closing signal to update Global Exit Root
	GERDeadlineTimeoutInSec types.Duration `mapstructure:"GERDeadlineTimeoutInSec"`

	// SendingToL1DeadlineTimeoutInSec is the time the finalizer waits after receiving closing signal to process Forced Batches
	ForcedBatchDeadlineTimeoutInSec types.Duration `mapstructure:"ForcedBatchDeadlineTimeoutInSec"`

	// SendingToL1DeadlineTimeoutInSec is the time the finalizer waits after receiving closing signal to sends a batch to L1
	SendingToL1DeadlineTimeoutInSec types.Duration `mapstructure:"SendingToL1DeadlineTimeoutInSec"`

	// SleepDurationInMs is the time the finalizer sleeps between each iteration, if there are no transactions to be processed
	SleepDurationInMs types.Duration `mapstructure:"SleepDurationInMs"`

	// ResourcePercentageToCloseBatch is the percentage window of the resource left out for the batch to be closed
	ResourcePercentageToCloseBatch uint32 `mapstructure:"ResourcePercentageToCloseBatch"`

<<<<<<< HEAD
	// WaitBlocksToUpdateGER is number of blocks for sequencer to wait
	WaitBlocksToUpdateGER uint64 `mapstructure:"WaitBlocksToUpdateGER"`
=======
	// GERFinalityNumberOfBlocks is number of blocks to consider GER final
	GERFinalityNumberOfBlocks uint64 `mapstructure:"GERFinalityNumberOfBlocks"`

	// ClosingSignalsManagerWaitForL1OperationsInSec is used by the closing signals manager to wait for its operation
	ClosingSignalsManagerWaitForL1OperationsInSec types.Duration `mapstructure:"ClosingSignalsManagerWaitForL1OperationsInSec"`
>>>>>>> 5e3ad6c8
}

// MaxSequenceSize is a wrapper type that parses token amount to big int
type MaxSequenceSize struct {
	*big.Int `validate:"required"`
}

// UnmarshalText unmarshal token amount from float string to big int
func (m *MaxSequenceSize) UnmarshalText(data []byte) error {
	amount, ok := new(big.Int).SetString(string(data), base.Base10)
	if !ok {
		return fmt.Errorf("failed to unmarshal string to float")
	}
	m.Int = amount

	return nil
}<|MERGE_RESOLUTION|>--- conflicted
+++ resolved
@@ -108,10 +108,6 @@
 
 // FinalizerCfg contains the finalizer's configuration properties
 type FinalizerCfg struct {
-<<<<<<< HEAD
-
-=======
->>>>>>> 5e3ad6c8
 	// GERDeadlineTimeoutInSec is the time the finalizer waits after receiving closing signal to update Global Exit Root
 	GERDeadlineTimeoutInSec types.Duration `mapstructure:"GERDeadlineTimeoutInSec"`
 
@@ -127,16 +123,11 @@
 	// ResourcePercentageToCloseBatch is the percentage window of the resource left out for the batch to be closed
 	ResourcePercentageToCloseBatch uint32 `mapstructure:"ResourcePercentageToCloseBatch"`
 
-<<<<<<< HEAD
-	// WaitBlocksToUpdateGER is number of blocks for sequencer to wait
-	WaitBlocksToUpdateGER uint64 `mapstructure:"WaitBlocksToUpdateGER"`
-=======
 	// GERFinalityNumberOfBlocks is number of blocks to consider GER final
 	GERFinalityNumberOfBlocks uint64 `mapstructure:"GERFinalityNumberOfBlocks"`
 
 	// ClosingSignalsManagerWaitForL1OperationsInSec is used by the closing signals manager to wait for its operation
 	ClosingSignalsManagerWaitForL1OperationsInSec types.Duration `mapstructure:"ClosingSignalsManagerWaitForL1OperationsInSec"`
->>>>>>> 5e3ad6c8
 }
 
 // MaxSequenceSize is a wrapper type that parses token amount to big int
