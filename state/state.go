package state

import (
	"context"
	"encoding/json"
	"errors"
	"fmt"
	"math/big"
	"strconv"
	"strings"
	"sync"
	"time"

	"github.com/0xPolygonHermez/zkevm-node/encoding"
	"github.com/0xPolygonHermez/zkevm-node/hex"
	"github.com/0xPolygonHermez/zkevm-node/log"
	"github.com/0xPolygonHermez/zkevm-node/merkletree"
	"github.com/0xPolygonHermez/zkevm-node/state/metrics"
	"github.com/0xPolygonHermez/zkevm-node/state/runtime"
	"github.com/0xPolygonHermez/zkevm-node/state/runtime/executor"
	"github.com/0xPolygonHermez/zkevm-node/state/runtime/executor/pb"
	"github.com/0xPolygonHermez/zkevm-node/state/runtime/fakevm"
	"github.com/0xPolygonHermez/zkevm-node/state/runtime/instrumentation"
	"github.com/0xPolygonHermez/zkevm-node/state/runtime/instrumentation/js"
	"github.com/0xPolygonHermez/zkevm-node/state/runtime/instrumentation/tracers"
	"github.com/ethereum/go-ethereum/common"
	"github.com/ethereum/go-ethereum/core"
	"github.com/ethereum/go-ethereum/core/types"
	"github.com/ethereum/go-ethereum/core/vm"
	"github.com/ethereum/go-ethereum/params"
	"github.com/ethereum/go-ethereum/trie"
	"github.com/holiman/uint256"
	"github.com/jackc/pgx/v4"
)

const (
	// Size of the memory in bytes reserved by the zkEVM
	zkEVMReservedMemorySize int  = 128
	two                     uint = 2
	cTrue                        = 1
	cFalse                       = 0
)

var (
	once sync.Once
)

// CallerLabel is used to point which entity is the caller of a given function
type CallerLabel string

const (
	// SequencerCallerLabel is used when sequencer is calling the function
	SequencerCallerLabel CallerLabel = "sequencer"
	// SynchronizerCallerLabel is used when synchronizer is calling the function
	SynchronizerCallerLabel CallerLabel = "synchronizer"
	// DiscardCallerLabel is used we want to skip measuring the execution time
	DiscardCallerLabel CallerLabel = "discard"
)

var (
	// ZeroHash is the hash 0x0000000000000000000000000000000000000000000000000000000000000000
	ZeroHash = common.Hash{}
	// ZeroAddress is the address 0x0000000000000000000000000000000000000000
	ZeroAddress = common.Address{}
)

// State is an implementation of the state
type State struct {
	cfg Config
	*PostgresStorage
	executorClient pb.ExecutorServiceClient
	tree           *merkletree.StateTree

	lastL2BlockSeen         types.Block
	newL2BlockEvents        chan NewL2BlockEvent
	newL2BlockEventHandlers []NewL2BlockEventHandler
}

// NewState creates a new State
func NewState(cfg Config, storage *PostgresStorage, executorClient pb.ExecutorServiceClient, stateTree *merkletree.StateTree) *State {
	once.Do(func() {
		metrics.Register()
	})

	s := &State{
		cfg:                     cfg,
		PostgresStorage:         storage,
		executorClient:          executorClient,
		tree:                    stateTree,
		newL2BlockEvents:        make(chan NewL2BlockEvent),
		newL2BlockEventHandlers: []NewL2BlockEventHandler{},
	}

	return s
}

// PrepareWebSocket allows the RPC to prepare ws
func (s *State) PrepareWebSocket() {
	lastL2Block, err := s.PostgresStorage.GetLastL2Block(context.Background(), nil)
	if errors.Is(err, ErrStateNotSynchronized) {
		lastL2Block = types.NewBlockWithHeader(&types.Header{Number: big.NewInt(0)})
	} else if err != nil {
		log.Fatalf("failed to load the last l2 block: %v", err)
	}
	s.lastL2BlockSeen = *lastL2Block
	go s.monitorNewL2Blocks()
	go s.handleEvents()
}

// BeginStateTransaction starts a state transaction
func (s *State) BeginStateTransaction(ctx context.Context) (pgx.Tx, error) {
	tx, err := s.Begin(ctx)
	if err != nil {
		return nil, err
	}
	return tx, nil
}

// GetBalance from a given address
func (s *State) GetBalance(ctx context.Context, address common.Address, blockNumber uint64, dbTx pgx.Tx) (*big.Int, error) {
	l2Block, err := s.GetL2BlockByNumber(ctx, blockNumber, dbTx)
	if err != nil {
		return nil, err
	}

	return s.tree.GetBalance(ctx, address, l2Block.Root().Bytes())
}

// GetCode from a given address
func (s *State) GetCode(ctx context.Context, address common.Address, blockNumber uint64, dbTx pgx.Tx) ([]byte, error) {
	l2Block, err := s.GetL2BlockByNumber(ctx, blockNumber, dbTx)
	if err != nil {
		return nil, err
	}

	return s.tree.GetCode(ctx, address, l2Block.Root().Bytes())
}

// GetNonce returns the nonce of the given account at the given block number
func (s *State) GetNonce(ctx context.Context, address common.Address, blockNumber uint64, dbTx pgx.Tx) (uint64, error) {
	l2Block, err := s.GetL2BlockByNumber(ctx, blockNumber, dbTx)
	if err != nil {
		return 0, err
	}

	nonce, err := s.tree.GetNonce(ctx, address, l2Block.Root().Bytes())
	if err != nil {
		return 0, err
	}
	return nonce.Uint64(), nil
}

// GetLastStateRoot returns the latest state root
func (s *State) GetLastStateRoot(ctx context.Context, dbTx pgx.Tx) (common.Hash, error) {
	lastBlockHeader, err := s.GetLastL2BlockHeader(ctx, dbTx)
	if err != nil {
		return common.Hash{}, err
	}
	return lastBlockHeader.Root, nil
}

// GetStorageAt from a given address
func (s *State) GetStorageAt(ctx context.Context, address common.Address, position *big.Int, blockNumber uint64, dbTx pgx.Tx) (*big.Int, error) {
	l2Block, err := s.GetL2BlockByNumber(ctx, blockNumber, dbTx)
	if err != nil {
		return nil, err
	}

	return s.tree.GetStorageAt(ctx, address, position, l2Block.Root().Bytes())
}

// EstimateGas for a transaction
func (s *State) EstimateGas(transaction *types.Transaction, senderAddress common.Address, l2BlockNumber *uint64, dbTx pgx.Tx) (uint64, error) {
	const ethTransferGas = 21000

	var lowEnd uint64
	var highEnd uint64

	ctx := context.Background()

	lastBatches, l2BlockStateRoot, err := s.PostgresStorage.GetLastNBatchesByL2BlockNumber(ctx, l2BlockNumber, two, dbTx)
	if err != nil {
		return 0, err
	}

	// Get latest batch from the database to get globalExitRoot and Timestamp
	lastBatch := lastBatches[0]

	// Get batch before latest to get state root and local exit root
	previousBatch := lastBatches[0]
	if len(lastBatches) > 1 {
		previousBatch = lastBatches[1]
	}

	lowEnd, err = core.IntrinsicGas(transaction.Data(), transaction.AccessList(), s.isContractCreation(transaction), true, false)
	if err != nil {
		return 0, err
	}

	if lowEnd == ethTransferGas && transaction.To() != nil {
		code, err := s.tree.GetCode(ctx, *transaction.To(), l2BlockStateRoot.Bytes())
		if err != nil {
			log.Warnf("error while getting transaction.to() code %v", err)
		} else if len(code) == 0 {
			return lowEnd, nil
		}
	}

	if transaction.Gas() != 0 && transaction.Gas() > lowEnd {
		highEnd = transaction.Gas()
	} else {
		highEnd = s.cfg.MaxCumulativeGasUsed
	}

	var availableBalance *big.Int

	if senderAddress != ZeroAddress {
		senderBalance, err := s.tree.GetBalance(ctx, senderAddress, l2BlockStateRoot.Bytes())
		if err != nil {
			if errors.Is(err, ErrNotFound) {
				senderBalance = big.NewInt(0)
			} else {
				return 0, err
			}
		}

		availableBalance = new(big.Int).Set(senderBalance)

		if transaction.Value() != nil {
			if transaction.Value().Cmp(availableBalance) > 0 {
				return 0, ErrInsufficientFunds
			}

			availableBalance.Sub(availableBalance, transaction.Value())
		}
	}

	if transaction.GasPrice().BitLen() != 0 && // Gas price has been set
		availableBalance != nil && // Available balance is found
		availableBalance.Cmp(big.NewInt(0)) > 0 { // Available balance > 0
		gasAllowance := new(big.Int).Div(availableBalance, transaction.GasPrice())

		// Check the gas allowance for this account, make sure high end is capped to it
		if gasAllowance.IsUint64() && highEnd > gasAllowance.Uint64() {
			log.Debugf("Gas estimation high-end capped by allowance [%d]", gasAllowance.Uint64())
			highEnd = gasAllowance.Uint64()
		}
	}

	// Run the transaction with the specified gas value.
	// Returns a status indicating if the transaction failed, if it was reverted and the accompanying error
	testTransaction := func(gas uint64, shouldOmitErr bool) (bool, bool, uint64, error) {
		var gasUsed uint64
		tx := types.NewTx(&types.LegacyTx{
			Nonce:    transaction.Nonce(),
			To:       transaction.To(),
			Value:    transaction.Value(),
			Gas:      gas,
			GasPrice: transaction.GasPrice(),
			Data:     transaction.Data(),
		})

		batchL2Data, err := EncodeUnsignedTransaction(*tx, s.cfg.ChainID)
		if err != nil {
			log.Errorf("error encoding unsigned transaction ", err)
			return false, false, gasUsed, err
		}

		// Create a batch to be sent to the executor
		processBatchRequest := &pb.ProcessBatchRequest{
			OldBatchNum:      lastBatch.BatchNumber,
			BatchL2Data:      batchL2Data,
			From:             senderAddress.String(),
			OldStateRoot:     l2BlockStateRoot.Bytes(),
			GlobalExitRoot:   lastBatch.GlobalExitRoot.Bytes(),
			OldAccInputHash:  previousBatch.AccInputHash.Bytes(),
			EthTimestamp:     uint64(lastBatch.Timestamp.Unix()),
			Coinbase:         lastBatch.Coinbase.String(),
			UpdateMerkleTree: cFalse,
			ChainId:          s.cfg.ChainID,
			ForkId:           s.cfg.CurrentForkID,
		}

		log.Debugf("EstimateGas[processBatchRequest.OldBatchNum]: %v", processBatchRequest.OldBatchNum)
		// log.Debugf("EstimateGas[processBatchRequest.BatchL2Data]: %v", hex.EncodeToHex(processBatchRequest.BatchL2Data))
		log.Debugf("EstimateGas[processBatchRequest.From]: %v", processBatchRequest.From)
		log.Debugf("EstimateGas[processBatchRequest.OldStateRoot]: %v", hex.EncodeToHex(processBatchRequest.OldStateRoot))
		log.Debugf("EstimateGas[processBatchRequest.globalExitRoot]: %v", hex.EncodeToHex(processBatchRequest.GlobalExitRoot))
		log.Debugf("EstimateGas[processBatchRequest.OldAccInputHash]: %v", hex.EncodeToHex(processBatchRequest.OldAccInputHash))
		log.Debugf("EstimateGas[processBatchRequest.EthTimestamp]: %v", processBatchRequest.EthTimestamp)
		log.Debugf("EstimateGas[processBatchRequest.Coinbase]: %v", processBatchRequest.Coinbase)
		log.Debugf("EstimateGas[processBatchRequest.UpdateMerkleTree]: %v", processBatchRequest.UpdateMerkleTree)
		log.Debugf("EstimateGas[processBatchRequest.ChainId]: %v", processBatchRequest.ChainId)
		log.Debugf("EstimateGas[processBatchRequest.ForkId]: %v", processBatchRequest.ForkId)

		txExecutionOnExecutorTime := time.Now()
		processBatchResponse, err := s.executorClient.ProcessBatch(ctx, processBatchRequest)
		gasUsed = processBatchResponse.Responses[0].GasUsed
		log.Debugf("executor time: %vms", time.Since(txExecutionOnExecutorTime).Milliseconds())
		if err != nil {
			log.Errorf("error estimating gas: %v", err)
			return false, false, gasUsed, err
		} else if processBatchResponse.Error != executor.EXECUTOR_ERROR_NO_ERROR {
			err = executor.ExecutorErr(processBatchResponse.Error)
			s.LogExecutorError(processBatchResponse.Error, processBatchRequest)
			return false, false, gasUsed, err
		}

		// Check if an out of gas error happened during EVM execution
		if processBatchResponse.Responses[0].Error != pb.RomError(executor.ROM_ERROR_NO_ERROR) {
			err := executor.RomErr(processBatchResponse.Responses[0].Error)

			if (isGasEVMError(err) || isGasApplyError(err)) && shouldOmitErr {
				// Specifying the transaction failed, but not providing an error
				// is an indication that a valid error occurred due to low gas,
				// which will increase the lower bound for the search
				return true, false, gasUsed, nil
			}

			if isEVMRevertError(err) {
				// The EVM reverted during execution, attempt to extract the
				// error message and return it
				return true, true, gasUsed, constructErrorFromRevert(err, processBatchResponse.Responses[0].ReturnValue)
			}

			return true, false, gasUsed, err
		}

		return false, false, gasUsed, nil
	}

	txExecutions := []time.Duration{}
	var totalExecutionTime time.Duration

	// Check if the highEnd is a good value to make the transaction pass
	failed, reverted, gasUsed, err := testTransaction(highEnd, false)
	log.Debugf("Estimate gas. Trying to execute TX with %v gas", highEnd)
	if failed {
		if reverted {
			return 0, err
		}

		// The transaction shouldn't fail, for whatever reason, at highEnd
		return 0, fmt.Errorf(
			"unable to apply transaction even for the highest gas limit %d: %w",
			highEnd,
			err,
		)
	}

	if lowEnd < gasUsed {
		lowEnd = gasUsed
	}

	// Start the binary search for the lowest possible gas price
	for (lowEnd < highEnd) && (highEnd-lowEnd) > 4096 {
		txExecutionStart := time.Now()
		mid := (lowEnd + highEnd) / uint64(two)

		log.Debugf("Estimate gas. Trying to execute TX with %v gas", mid)

		failed, reverted, _, testErr := testTransaction(mid, true)
		executionTime := time.Since(txExecutionStart)
		totalExecutionTime += executionTime
		txExecutions = append(txExecutions, executionTime)
		if testErr != nil && !reverted {
			// Reverts are ignored in the binary search, but are checked later on
			// during the execution for the optimal gas limit found
			return 0, testErr
		}

		if failed {
			// If the transaction failed => increase the gas
			lowEnd = mid + 1
		} else {
			// If the transaction didn't fail => make this ok value the high end
			highEnd = mid
		}
	}

	executions := int64(len(txExecutions))
	if executions > 0 {
		log.Debugf("EstimateGas executed the TX %v times", executions)
		averageExecutionTime := totalExecutionTime.Milliseconds() / executions
		log.Debugf("EstimateGas tx execution average time is %v milliseconds", averageExecutionTime)
	} else {
		log.Error("Estimate gas. Tx not executed")
	}
	return highEnd, nil
}

// Checks if executor level valid gas errors occurred
func isGasApplyError(err error) bool {
	return errors.Is(err, ErrNotEnoughIntrinsicGas)
}

// Checks if EVM level valid gas errors occurred
func isGasEVMError(err error) bool {
	return errors.Is(err, runtime.ErrOutOfGas)
}

// Checks if the EVM reverted during execution
func isEVMRevertError(err error) bool {
	return errors.Is(err, runtime.ErrExecutionReverted)
}

// OpenBatch adds a new batch into the state, with the necessary data to start processing transactions within it.
// It's meant to be used by sequencers, since they don't necessarily know what transactions are going to be added
// in this batch yet. In other words it's the creation of a WIP batch.
// Note that this will add a batch with batch number N + 1, where N it's the greatest batch number on the state.
func (s *State) OpenBatch(ctx context.Context, processingContext ProcessingContext, dbTx pgx.Tx) error {
	if dbTx == nil {
		return ErrDBTxNil
	}
	// Check if the batch that is being opened has batch num + 1 compared to the latest batch
	lastBatchNum, err := s.PostgresStorage.GetLastBatchNumber(ctx, dbTx)
	if err != nil {
		return err
	}
	if lastBatchNum+1 != processingContext.BatchNumber {
		return fmt.Errorf("%w number %d, should be %d", ErrUnexpectedBatch, processingContext.BatchNumber, lastBatchNum+1)
	}
	// Check if last batch is closed
	isLastBatchClosed, err := s.PostgresStorage.IsBatchClosed(ctx, lastBatchNum, dbTx)
	if err != nil {
		return err
	}
	if !isLastBatchClosed {
		return ErrLastBatchShouldBeClosed
	}
	// Check that timestamp is equal or greater compared to previous batch
	prevTimestamp, err := s.GetLastBatchTime(ctx, dbTx)
	if err != nil {
		return err
	}
	if prevTimestamp.Unix() > processingContext.Timestamp.Unix() {
		return ErrTimestampGE
	}
	return s.PostgresStorage.openBatch(ctx, processingContext, dbTx)
}

// ProcessSequencerBatch is used by the sequencers to process transactions into an open batch
func (s *State) ProcessSequencerBatch(ctx context.Context, batchNumber uint64, batchL2Data []byte, caller CallerLabel, dbTx pgx.Tx) (*ProcessBatchResponse, error) {
	log.Debugf("*******************************************")
	log.Debugf("ProcessSequencerBatch start")

	processBatchResponse, err := s.processBatch(ctx, batchNumber, batchL2Data, caller, dbTx)
	if err != nil {
		return nil, err
	}
	result, err := convertToProcessBatchResponse(processBatchResponse)
	if err != nil {
		return nil, err
	}
	log.Debugf("ProcessSequencerBatch end")
	log.Debugf("*******************************************")
	return result, nil
}

// ProcessBatch processes a batch
func (s *State) ProcessBatch(ctx context.Context, request ProcessRequest) (*ProcessBatchResponse, error) {
	log.Debugf("*******************************************")
	log.Debugf("ProcessBatch start")

	// Create Batch
	processBatchRequest := &pb.ProcessBatchRequest{
		OldBatchNum:      request.BatchNumber - 1,
		Coinbase:         request.Coinbase.String(),
		BatchL2Data:      request.Transactions,
		OldStateRoot:     request.OldStateRoot.Bytes(),
		GlobalExitRoot:   request.GlobalExitRoot.Bytes(),
		OldAccInputHash:  request.OldAccInputHash.Bytes(),
		EthTimestamp:     request.Timestamp,
		UpdateMerkleTree: cTrue,
		ChainId:          s.cfg.ChainID,
	}
	res, err := s.sendBatchRequestToExecutor(ctx, processBatchRequest, request.Caller)
	if err != nil {
		return nil, err
	}
<<<<<<< HEAD
	var result *ProcessBatchResponse

	result, err = convertToProcessBatchResponse(res)
=======
	result, err := s.convertToProcessBatchResponse(txs, processBatchResponse)
>>>>>>> 6d529c66
	if err != nil {
		return nil, err
	}

	log.Debugf("ProcessBatch end")
	log.Debugf("*******************************************")

	return result, nil
}

// ExecuteBatch is used by the synchronizer to reprocess batches to compare generated state root vs stored one
// It is also used by the sequencer in order to calculate used zkCounter of a WIPBatch
func (s *State) ExecuteBatch(ctx context.Context, batch Batch, dbTx pgx.Tx) (*pb.ProcessBatchResponse, error) {
	if dbTx == nil {
		return nil, ErrDBTxNil
	}

	// Get previous batch to get state root and local exit root
	previousBatch, err := s.PostgresStorage.GetBatchByNumber(ctx, batch.BatchNumber-1, dbTx)
	if err != nil {
		return nil, err
	}

	forkId := s.GetForkIdByBatchNumber(batchNumber)

	// Create Batch
	processBatchRequest := &pb.ProcessBatchRequest{
		OldBatchNum:      batch.BatchNumber - 1,
		Coinbase:         batch.Coinbase.String(),
		BatchL2Data:      batch.BatchL2Data,
		OldStateRoot:     previousBatch.StateRoot.Bytes(),
		GlobalExitRoot:   batch.GlobalExitRoot.Bytes(),
		OldAccInputHash:  previousBatch.AccInputHash.Bytes(),
		EthTimestamp:     uint64(batch.Timestamp.Unix()),
		UpdateMerkleTree: cFalse,
		ChainId:          s.cfg.ChainID,
		ForkId:           forkId,
	}

	processBatchResponse, err := s.executorClient.ProcessBatch(ctx, processBatchRequest)

	if err != nil {
		if processBatchResponse.Error != executor.EXECUTOR_ERROR_NO_ERROR {
			err = executor.ExecutorErr(processBatchResponse.Error)
			s.LogExecutorError(processBatchResponse.Error, processBatchRequest)
		}
	}

<<<<<<< HEAD
	// Send Batch to the Executor
	log.Debugf("ExecuteBatch[processBatchRequest.OldBatchNum]: %v", processBatchRequest.OldBatchNum)
	log.Debugf("ExecuteBatch[processBatchRequest.BatchL2Data]: %v", hex.EncodeToHex(processBatchRequest.BatchL2Data))
	log.Debugf("ExecuteBatch[processBatchRequest.From]: %v", processBatchRequest.From)
	log.Debugf("ExecuteBatch[processBatchRequest.OldStateRoot]: %v", hex.EncodeToHex(processBatchRequest.OldStateRoot))
	log.Debugf("ExecuteBatch[processBatchRequest.GlobalExitRoot]: %v", hex.EncodeToHex(processBatchRequest.GlobalExitRoot))
	log.Debugf("ExecuteBatch[processBatchRequest.OldAccInputHash]: %v", hex.EncodeToHex(processBatchRequest.OldAccInputHash))
	log.Debugf("ExecuteBatch[processBatchRequest.EthTimestamp]: %v", processBatchRequest.EthTimestamp)
	log.Debugf("ExecuteBatch[processBatchRequest.Coinbase]: %v", processBatchRequest.Coinbase)
	log.Debugf("ExecuteBatch[processBatchRequest.UpdateMerkleTree]: %v", processBatchRequest.UpdateMerkleTree)
	log.Debugf("ExecuteBatch[processBatchRequest.ChainId]: %v", processBatchRequest.ChainId)

	processBatchResponse, err := s.executorClient.ProcessBatch(ctx, processBatchRequest)
	if err != nil {
		if processBatchResponse.Error != executor.EXECUTOR_ERROR_NO_ERROR {
			err = executor.ExecutorErr(processBatchResponse.Error)
			s.LogExecutorError(processBatchResponse.Error, processBatchRequest)
		}
	}

=======
>>>>>>> 6d529c66
	return processBatchResponse, err
}

func (s *State) processBatch(
	ctx context.Context,
	batchNumber uint64,
	batchL2Data []byte,
	caller CallerLabel,
	dbTx pgx.Tx,
) (*pb.ProcessBatchResponse, error) {
	if dbTx == nil {
		return nil, ErrDBTxNil
	}
	lastBatches, err := s.PostgresStorage.GetLastNBatches(ctx, two, dbTx)
	if err != nil {
		return nil, err
	}

	// Get latest batch from the database to get globalExitRoot and Timestamp
	lastBatch := lastBatches[0]

	// Get batch before latest to get state root and local exit root
	previousBatch := lastBatches[0]
	if len(lastBatches) > 1 {
		previousBatch = lastBatches[1]
	}

	isBatchClosed, err := s.PostgresStorage.IsBatchClosed(ctx, batchNumber, dbTx)
	if err != nil {
		return nil, err
	}
	if isBatchClosed {
		return nil, ErrBatchAlreadyClosed
	}

	// Check provided batch number is the latest in db
	if lastBatch.BatchNumber != batchNumber {
		return nil, ErrInvalidBatchNumber
	}
	// Create Batch
	processBatchRequest := &pb.ProcessBatchRequest{
		OldBatchNum:      lastBatch.BatchNumber - 1,
		Coinbase:         lastBatch.Coinbase.String(),
		BatchL2Data:      batchL2Data,
		OldStateRoot:     previousBatch.StateRoot.Bytes(),
		GlobalExitRoot:   lastBatch.GlobalExitRoot.Bytes(),
		OldAccInputHash:  previousBatch.AccInputHash.Bytes(),
		EthTimestamp:     uint64(lastBatch.Timestamp.Unix()),
		UpdateMerkleTree: cTrue,
		ChainId:          s.cfg.ChainID,
		ForkId:           s.cfg.CurrentForkID,
	}

	res, err := s.sendBatchRequestToExecutor(ctx, processBatchRequest, caller)

	return res, err
}

func (s *State) sendBatchRequestToExecutor(ctx context.Context, processBatchRequest *pb.ProcessBatchRequest, caller CallerLabel) (*pb.ProcessBatchResponse, error) {
	// Send Batch to the Executor
<<<<<<< HEAD
	if caller != DiscardCallerLabel {
		log.Debugf("processBatch[processBatchRequest.OldBatchNum]: %v", processBatchRequest.OldBatchNum)
		log.Debugf("processBatch[processBatchRequest.BatchL2Data]: %v", hex.EncodeToHex(processBatchRequest.BatchL2Data))
		log.Debugf("processBatch[processBatchRequest.From]: %v", processBatchRequest.From)
		log.Debugf("processBatch[processBatchRequest.OldStateRoot]: %v", hex.EncodeToHex(processBatchRequest.OldStateRoot))
		log.Debugf("processBatch[processBatchRequest.GlobalExitRoot]: %v", hex.EncodeToHex(processBatchRequest.GlobalExitRoot))
		log.Debugf("processBatch[processBatchRequest.OldAccInputHash]: %v", hex.EncodeToHex(processBatchRequest.OldAccInputHash))
		log.Debugf("processBatch[processBatchRequest.EthTimestamp]: %v", processBatchRequest.EthTimestamp)
		log.Debugf("processBatch[processBatchRequest.Coinbase]: %v", processBatchRequest.Coinbase)
		log.Debugf("processBatch[processBatchRequest.UpdateMerkleTree]: %v", processBatchRequest.UpdateMerkleTree)
		log.Debugf("processBatch[processBatchRequest.ChainId]: %v", processBatchRequest.ChainId)
	}
=======
	log.Debugf("processBatch[processBatchRequest.OldBatchNum]: %v", processBatchRequest.OldBatchNum)
	// log.Debugf("processBatch[processBatchRequest.BatchL2Data]: %v", hex.EncodeToHex(processBatchRequest.BatchL2Data))
	log.Debugf("processBatch[processBatchRequest.From]: %v", processBatchRequest.From)
	log.Debugf("processBatch[processBatchRequest.OldStateRoot]: %v", hex.EncodeToHex(processBatchRequest.OldStateRoot))
	log.Debugf("processBatch[processBatchRequest.GlobalExitRoot]: %v", hex.EncodeToHex(processBatchRequest.GlobalExitRoot))
	log.Debugf("processBatch[processBatchRequest.OldAccInputHash]: %v", hex.EncodeToHex(processBatchRequest.OldAccInputHash))
	log.Debugf("processBatch[processBatchRequest.EthTimestamp]: %v", processBatchRequest.EthTimestamp)
	log.Debugf("processBatch[processBatchRequest.Coinbase]: %v", processBatchRequest.Coinbase)
	log.Debugf("processBatch[processBatchRequest.UpdateMerkleTree]: %v", processBatchRequest.UpdateMerkleTree)
	log.Debugf("processBatch[processBatchRequest.ChainId]: %v", processBatchRequest.ChainId)
	log.Debugf("processBatch[processBatchRequest.ForkId]: %v", processBatchRequest.ForkId)
>>>>>>> 6d529c66
	now := time.Now()
	res, err := s.executorClient.ProcessBatch(ctx, processBatchRequest)
	if err != nil {
		log.Errorf("Error s.executorClient.ProcessBatch: %v", err)
		log.Errorf("Error s.executorClient.ProcessBatch: %s", err.Error())
		log.Errorf("Error s.executorClient.ProcessBatch response: %v", res)
	} else if res.Error != executor.EXECUTOR_ERROR_NO_ERROR {
		err = executor.ExecutorErr(res.Error)
		s.LogExecutorError(res.Error, processBatchRequest)
	}
<<<<<<< HEAD
	elapsed := time.Since(now)
	if caller != DiscardCallerLabel {
		metrics.ExecutorProcessingTime(string(caller), elapsed)
	}
	log.Infof("It took %v for the executor to process the request", elapsed)

=======

	log.Infof("Batch: %d. It took %v for the executor to process the request", batchNumber, time.Since(now))
>>>>>>> 6d529c66
	return res, err
}

// StoreTransactions is used by the sequencer to add processed transactions into
// an open batch. If the batch already has txs, the processedTxs must be a super
// set of the existing ones, preserving order.
func (s *State) StoreTransactions(ctx context.Context, batchNumber uint64, processedTxs []*ProcessTransactionResponse, dbTx pgx.Tx) error {
	if dbTx == nil {
		return ErrDBTxNil
	}

	// check existing txs vs parameter txs
	existingTxs, err := s.GetTxsHashesByBatchNumber(ctx, batchNumber, dbTx)
	if err != nil {
		return err
	}
	if err := CheckSupersetBatchTransactions(existingTxs, processedTxs); err != nil {
		return err
	}

	// Check if last batch is closed. Note that it's assumed that only the latest batch can be open
	isBatchClosed, err := s.PostgresStorage.IsBatchClosed(ctx, batchNumber, dbTx)
	if err != nil {
		return err
	}
	if isBatchClosed {
		return ErrBatchAlreadyClosed
	}

	processingContext, err := s.GetProcessingContext(ctx, batchNumber, dbTx)
	if err != nil {
		return err
	}

	firstTxToInsert := len(existingTxs)

	for i := firstTxToInsert; i < len(processedTxs); i++ {
		processedTx := processedTxs[i]
		// if the transaction has an intrinsic invalid tx error it means
		// the transaction has not changed the state, so we don't store it
		// and just move to the next
		if executor.IsIntrinsicError(executor.RomErrorCode(processedTx.RomError)) {
			continue
		}

		lastL2Block, err := s.GetLastL2Block(ctx, dbTx)
		if err != nil {
			return err
		}

		header := &types.Header{
			Number:     new(big.Int).SetUint64(lastL2Block.Number().Uint64() + 1),
			ParentHash: lastL2Block.Hash(),
			Coinbase:   processingContext.Coinbase,
			Root:       processedTx.StateRoot,
			GasUsed:    processedTx.GasUsed,
			GasLimit:   s.cfg.MaxCumulativeGasUsed,
			Time:       uint64(processingContext.Timestamp.Unix()),
		}
		transactions := []*types.Transaction{&processedTx.Tx}

		receipt := generateReceipt(header.Number, processedTx)
		receipts := []*types.Receipt{receipt}

		// Create block to be able to calculate its hash
		block := types.NewBlock(header, transactions, []*types.Header{}, receipts, &trie.StackTrie{})
		block.ReceivedAt = processingContext.Timestamp

		receipt.BlockHash = block.Hash()

		// Store L2 block and its transaction
		if err := s.AddL2Block(ctx, batchNumber, block, receipts, dbTx); err != nil {
			return err
		}
	}
	return nil
}

func (s *State) isBatchClosable(ctx context.Context, receipt ProcessingReceipt, dbTx pgx.Tx) error {
	// Check if the batch that is being closed is the last batch
	lastBatchNum, err := s.PostgresStorage.GetLastBatchNumber(ctx, dbTx)
	if err != nil {
		return err
	}
	if lastBatchNum != receipt.BatchNumber {
		return fmt.Errorf("%w number %d, should be %d", ErrUnexpectedBatch, receipt.BatchNumber, lastBatchNum)
	}
	// Check if last batch is closed
	isLastBatchClosed, err := s.PostgresStorage.IsBatchClosed(ctx, lastBatchNum, dbTx)
	if err != nil {
		return err
	}
	if isLastBatchClosed {
		return ErrBatchAlreadyClosed
	}

	return nil
}

// CloseBatch is used by sequencer to close the current batch
func (s *State) CloseBatch(ctx context.Context, receipt ProcessingReceipt, dbTx pgx.Tx) error {
	if dbTx == nil {
		return ErrDBTxNil
	}

	err := s.isBatchClosable(ctx, receipt, dbTx)
	if err != nil {
		return err
	}

	return s.PostgresStorage.closeBatch(ctx, receipt, dbTx)
}

// ProcessAndStoreClosedBatch is used by the Synchronizer to add a closed batch into the data base
func (s *State) ProcessAndStoreClosedBatch(
	ctx context.Context,
	processingCtx ProcessingContext,
	encodedTxs []byte,
	dbTx pgx.Tx,
	caller CallerLabel,
) error {
	// Decode transactions
	decodedTransactions, _, err := DecodeTxs(encodedTxs)
	if err != nil {
		log.Debugf("error decoding transactions: %w", err)
		return err
	}

	// Open the batch and process the txs
	if dbTx == nil {
		return ErrDBTxNil
	}
	if err := s.OpenBatch(ctx, processingCtx, dbTx); err != nil {
		return err
	}
	processed, err := s.processBatch(ctx, processingCtx.BatchNumber, encodedTxs, caller, dbTx)
	if err != nil {
		return err
	}

	// Sanity check
	if len(decodedTransactions) != len(processed.Responses) {
		log.Errorf("number of decoded (%d) and processed (%d) transactions do not match", len(decodedTransactions), len(processed.Responses))
	}

	// Filter unprocessed txs and decode txs to store metadata
	// note that if the batch is not well encoded it will result in an empty batch (with no txs)
	for i := 0; i < len(processed.Responses); i++ {
		if !isProcessed(processed.Responses[i].Error) {
			if executor.IsROMOutOfCountersError(processed.Responses[i].Error) {
				processed.Responses = []*pb.ProcessTransactionResponse{}
				break
			}

			// Remove unprocessed tx
			if i == len(processed.Responses)-1 {
				processed.Responses = processed.Responses[:i]
				decodedTransactions = decodedTransactions[:i]
			} else {
				processed.Responses = append(processed.Responses[:i], processed.Responses[i+1:]...)
				decodedTransactions = append(decodedTransactions[:i], decodedTransactions[i+1:]...)
			}
			i--
		}
	}

<<<<<<< HEAD
	processedBatch, err := convertToProcessBatchResponse(processed)
=======
	processedBatch, err := s.convertToProcessBatchResponse(decodedTransactions, processed)
>>>>>>> 6d529c66
	if err != nil {
		return err
	}

	if len(processedBatch.Responses) > 0 {
		// Store processed txs into the batch
		err = s.StoreTransactions(ctx, processingCtx.BatchNumber, processedBatch.Responses, dbTx)
		if err != nil {
			return err
		}
	}

	// Close batch
	return s.closeBatch(ctx, ProcessingReceipt{
		BatchNumber:   processingCtx.BatchNumber,
		StateRoot:     processedBatch.NewStateRoot,
		LocalExitRoot: processedBatch.NewLocalExitRoot,
		AccInputHash:  processedBatch.NewAccInputHash,
		BatchL2Data:   encodedTxs,
	}, dbTx)
}

// GetLastBatch gets latest batch (closed or not) on the data base
func (s *State) GetLastBatch(ctx context.Context, dbTx pgx.Tx) (*Batch, error) {
	batches, err := s.PostgresStorage.GetLastNBatches(ctx, 1, dbTx)
	if err != nil {
		return nil, err
	}
	if len(batches) == 0 {
		return nil, ErrNotFound
	}
	return batches[0], nil
}

// DebugTransaction re-executes a tx to generate its trace
func (s *State) DebugTransaction(ctx context.Context, transactionHash common.Hash, tracer string, dbTx pgx.Tx) (*runtime.ExecutionResult, error) {
	result := new(runtime.ExecutionResult)

	// Get the transaction
	tx, err := s.GetTransactionByHash(ctx, transactionHash, dbTx)
	if err != nil {
		return nil, err
	}

	// Get batch including the transaction
	batch, err := s.GetBatchByTxHash(ctx, transactionHash, dbTx)
	if err != nil {
		return nil, err
	}

	// The previous batch to get OldStateRoot and globalExitRoot
	pBatch, err := s.GetBatchByNumber(ctx, batch.BatchNumber-1, dbTx)
	if err != nil {
		return nil, err
	}

	batchL2Data := batch.BatchL2Data
	if batchL2Data == nil {
		txs, err := s.GetTransactionsByBatchNumber(ctx, batch.BatchNumber, dbTx)
		if err != nil {
			return nil, err
		}

		for _, tx := range txs {
			log.Debugf(tx.Hash().String())
		}

		batchL2Data, err = EncodeTransactions(txs)
		if err != nil {
			return nil, err
		}
	}

	forkId := s.GetForkIdByBatchNumber(batch.BatchNumber)

	// Create Batch
	processBatchRequest := &pb.ProcessBatchRequest{
		OldBatchNum:                  batch.BatchNumber - 1,
		BatchL2Data:                  batchL2Data,
		OldStateRoot:                 pBatch.StateRoot.Bytes(),
		GlobalExitRoot:               batch.GlobalExitRoot.Bytes(),
		OldAccInputHash:              pBatch.AccInputHash.Bytes(),
		EthTimestamp:                 uint64(batch.Timestamp.Unix()),
		Coinbase:                     batch.Coinbase.String(),
		UpdateMerkleTree:             cFalse,
		TxHashToGenerateCallTrace:    transactionHash.Bytes(),
		TxHashToGenerateExecuteTrace: transactionHash.Bytes(),
		ChainId:                      s.cfg.ChainID,
		ForkId:                       forkId,
	}

	// Send Batch to the Executor
	startTime := time.Now()
	processBatchResponse, err := s.executorClient.ProcessBatch(ctx, processBatchRequest)
	if err != nil {
		return nil, err
	} else if processBatchResponse.Error != executor.EXECUTOR_ERROR_NO_ERROR {
		err = executor.ExecutorErr(processBatchResponse.Error)
		s.LogExecutorError(processBatchResponse.Error, processBatchRequest)
<<<<<<< HEAD
=======
		return nil, err
	}
	endTime := time.Now()

	txs, _, err := DecodeTxs(batchL2Data)
	if err != nil {
>>>>>>> 6d529c66
		return nil, err
	}
	endTime := time.Now()

	for _, response := range processBatchResponse.Responses {
		log.Debugf(string(response.TxHash))
	}

<<<<<<< HEAD
	convertedResponse, err := convertToProcessBatchResponse(processBatchResponse)
=======
	convertedResponse, err := s.convertToProcessBatchResponse(txs, processBatchResponse)
>>>>>>> 6d529c66
	if err != nil {
		return nil, err
	}

	var response *ProcessTransactionResponse

	// Get the response for the tx
	for _, response = range convertedResponse.Responses {
		log.Debugf(response.TxHash.String())
		if response.TxHash == transactionHash {
			break
		}
	}

	// Sanity check
	if response.TxHash != transactionHash {
		return nil, fmt.Errorf("tx hash not found in executor response")
	}

	result.CreateAddress = response.CreateAddress
	result.GasLeft = response.GasLeft
	result.GasUsed = response.GasUsed
	result.ReturnValue = response.ReturnValue
	result.StateRoot = response.StateRoot.Bytes()
	result.StructLogs = response.ExecutionTrace

	if tracer == "" {
		return result, nil
	}

	// Parse the executor-like trace using the FakeEVM
	jsTracer, err := js.NewJsTracer(tracer, new(tracers.Context))
	if err != nil {
		log.Errorf("debug transaction: failed to create jsTracer, err: %v", err)
		return nil, fmt.Errorf("failed to create jsTracer, err: %v", err)
	}

	context := instrumentation.Context{}

	// Fill trace context
	if tx.To() == nil {
		context.Type = "CREATE"
		context.To = result.CreateAddress.Hex()
	} else {
		context.Type = "CALL"
		context.To = tx.To().Hex()
	}

	senderAddress, err := GetSender(*tx)
	if err != nil {
		return nil, err
	}

	context.From = senderAddress.String()
	context.Input = "0x" + hex.EncodeToString(tx.Data())
	context.Gas = strconv.FormatUint(tx.Gas(), encoding.Base10)
	context.Value = tx.Value().String()
	context.Output = "0x" + hex.EncodeToString(result.ReturnValue)
	context.GasPrice = tx.GasPrice().String()
	context.OldStateRoot = batch.StateRoot.String()
	context.Time = uint64(endTime.Sub(startTime))
	context.GasUsed = strconv.FormatUint(result.GasUsed, encoding.Base10)

	result.ExecutorTrace.Context = context

	gasPrice, ok := new(big.Int).SetString(context.GasPrice, encoding.Base10)
	if !ok {
		log.Errorf("debug transaction: failed to parse gasPrice")
		return nil, fmt.Errorf("failed to parse gasPrice")
	}

	env := fakevm.NewFakeEVM(vm.BlockContext{BlockNumber: big.NewInt(1)}, vm.TxContext{GasPrice: gasPrice}, params.TestChainConfig, fakevm.Config{Debug: true, Tracer: jsTracer})
	fakeDB := &FakeDB{State: s, stateRoot: batch.StateRoot.Bytes()}
	env.SetStateDB(fakeDB)

	traceResult, err := s.ParseTheTraceUsingTheTracer(env, result.ExecutorTrace, jsTracer)
	if err != nil {
		log.Errorf("debug transaction: failed parse the trace using the tracer: %v", err)
		return nil, fmt.Errorf("failed parse the trace using the tracer: %v", err)
	}

	result.ExecutorTraceResult = traceResult

	return result, nil
}

// ParseTheTraceUsingTheTracer parses the given trace with the given tracer.
func (s *State) ParseTheTraceUsingTheTracer(env *fakevm.FakeEVM, trace instrumentation.ExecutorTrace, jsTracer tracers.Tracer) (json.RawMessage, error) {
	var previousDepth int
	var previousOpcode string
	var stateRoot []byte

	contextGas, ok := new(big.Int).SetString(trace.Context.Gas, encoding.Base10)
	if !ok {
		log.Debugf("error while parsing contextGas")
		return nil, ErrParsingExecutorTrace
	}
	value, ok := new(big.Int).SetString(trace.Context.Value, encoding.Base10)
	if !ok {
		log.Debugf("error while parsing value")
		return nil, ErrParsingExecutorTrace
	}

	jsTracer.CaptureTxStart(contextGas.Uint64())
	jsTracer.CaptureStart(env, common.HexToAddress(trace.Context.From), common.HexToAddress(trace.Context.To), trace.Context.Type == "CREATE", common.Hex2Bytes(strings.TrimLeft(trace.Context.Input, "0x")), contextGas.Uint64(), value)

	stack := fakevm.Newstack()
	memory := fakevm.NewMemory()

	bigStateRoot, ok := new(big.Int).SetString(trace.Context.OldStateRoot, 0)
	if !ok {
		log.Debugf("error while parsing context oldStateRoot")
		return nil, ErrParsingExecutorTrace
	}
	stateRoot = bigStateRoot.Bytes()
	env.StateDB.SetStateRoot(stateRoot)

	for i, step := range trace.Steps {
		gas, ok := new(big.Int).SetString(step.Gas, encoding.Base10)
		if !ok {
			log.Debugf("error while parsing step gas")
			return nil, ErrParsingExecutorTrace
		}

		gasCost, ok := new(big.Int).SetString(step.GasCost, encoding.Base10)
		if !ok {
			log.Debugf("error while parsing step gasCost")
			return nil, ErrParsingExecutorTrace
		}

		value, ok := new(big.Int).SetString(step.Contract.Value, encoding.Base10)
		if !ok {
			log.Debugf("error while parsing step value")
			return nil, ErrParsingExecutorTrace
		}

		op, ok := new(big.Int).SetString(step.Op, 0)
		if !ok {
			log.Debugf("error while parsing step op")
			return nil, ErrParsingExecutorTrace
		}

		scope := &fakevm.ScopeContext{
			Contract: vm.NewContract(fakevm.NewAccount(common.HexToAddress(step.Contract.Caller)), fakevm.NewAccount(common.HexToAddress(step.Contract.Address)), value, gas.Uint64()),
			Memory:   memory,
			Stack:    stack,
		}

		codeAddr := common.HexToAddress(step.Contract.Address)
		scope.Contract.CodeAddr = &codeAddr

		opcode := vm.OpCode(op.Uint64()).String()

		if previousOpcode == "CALL" && step.Pc != 0 {
			jsTracer.CaptureExit(common.Hex2Bytes(step.ReturnData), gasCost.Uint64(), fmt.Errorf(step.Error))
		}

		if opcode != "CALL" || trace.Steps[i+1].Pc == 0 {
			if step.Error != "" {
				err := fmt.Errorf(step.Error)
				jsTracer.CaptureFault(step.Pc, vm.OpCode(op.Uint64()), gas.Uint64(), gasCost.Uint64(), scope, step.Depth, err)
			} else {
				jsTracer.CaptureState(step.Pc, vm.OpCode(op.Uint64()), gas.Uint64(), gasCost.Uint64(), scope, common.Hex2Bytes(strings.TrimLeft(step.ReturnData, "0x")), step.Depth, nil)
			}
		}

		if opcode == "CREATE" || opcode == "CREATE2" || opcode == "CALL" || opcode == "CALLCODE" || opcode == "DELEGATECALL" || opcode == "STATICCALL" || opcode == "SELFDESTRUCT" {
			jsTracer.CaptureEnter(vm.OpCode(op.Uint64()), common.HexToAddress(step.Contract.Caller), common.HexToAddress(step.Contract.Address), common.Hex2Bytes(strings.TrimLeft(step.Contract.Input, "0x")), gas.Uint64(), value)
			if step.OpCode == "SELFDESTRUCT" {
				jsTracer.CaptureExit(common.Hex2Bytes(step.ReturnData), gasCost.Uint64(), fmt.Errorf(step.Error))
			}
		}

		// Set Memory
		if len(step.Memory) > 0 {
			memory.Resize(uint64(fakevm.MemoryItemSize*len(step.Memory) + zkEVMReservedMemorySize))
			for offset, memoryContent := range step.Memory {
				memory.Set(uint64((offset*fakevm.MemoryItemSize)+zkEVMReservedMemorySize), uint64(fakevm.MemoryItemSize), common.Hex2Bytes(memoryContent))
			}
		} else {
			memory = fakevm.NewMemory()
		}

		// Set Stack
		stack = fakevm.Newstack()
		for _, stackContent := range step.Stack {
			valueBigInt, ok := new(big.Int).SetString(stackContent, 0)
			if !ok {
				log.Debugf("error while parsing stack valueBigInt")
				return nil, ErrParsingExecutorTrace
			}
			value, _ := uint256.FromBig(valueBigInt)
			stack.Push(value)
		}

		// Returning from a call or create
		if previousDepth > step.Depth {
			jsTracer.CaptureExit(common.Hex2Bytes(step.ReturnData), gasCost.Uint64(), fmt.Errorf(step.Error))
		}

		// Set StateRoot
		bigStateRoot, ok := new(big.Int).SetString(step.StateRoot, 0)
		if !ok {
			log.Debugf("error while parsing step stateRoot")
			return nil, ErrParsingExecutorTrace
		}

		stateRoot = bigStateRoot.Bytes()
		env.StateDB.SetStateRoot(stateRoot)
		previousDepth = step.Depth
		previousOpcode = step.OpCode
	}

	gasUsed, ok := new(big.Int).SetString(trace.Context.GasUsed, encoding.Base10)
	if !ok {
		log.Debugf("error while parsing gasUsed")
		return nil, ErrParsingExecutorTrace
	}

	jsTracer.CaptureTxEnd(gasUsed.Uint64())
	jsTracer.CaptureEnd(common.Hex2Bytes(trace.Context.Output), gasUsed.Uint64(), time.Duration(trace.Context.Time), nil)

	return jsTracer.GetResult()
}

// ProcessUnsignedTransaction processes the given unsigned transaction.
func (s *State) ProcessUnsignedTransaction(ctx context.Context, tx *types.Transaction, senderAddress common.Address, l2BlockNumber *uint64, noZKEVMCounters bool, dbTx pgx.Tx) *runtime.ExecutionResult {
	result := new(runtime.ExecutionResult)

	lastBatches, l2BlockStateRoot, err := s.PostgresStorage.GetLastNBatchesByL2BlockNumber(ctx, l2BlockNumber, two, dbTx)
	if err != nil {
		result.Err = err
		return result
	}

	// Get latest batch from the database to get globalExitRoot and Timestamp
	lastBatch := lastBatches[0]

	// Get batch before latest to get state root and local exit root
	previousBatch := lastBatches[0]
	if len(lastBatches) > 1 {
		previousBatch = lastBatches[1]
	}

	batchL2Data, err := EncodeUnsignedTransaction(*tx, s.cfg.ChainID)
	if err != nil {
		log.Errorf("error encoding unsigned transaction ", err)
		result.Err = err
		return result
	}

	// Create Batch
	processBatchRequest := &pb.ProcessBatchRequest{
		OldBatchNum:      lastBatch.BatchNumber,
		BatchL2Data:      batchL2Data,
		From:             senderAddress.String(),
		OldStateRoot:     l2BlockStateRoot.Bytes(),
		GlobalExitRoot:   lastBatch.GlobalExitRoot.Bytes(),
		OldAccInputHash:  previousBatch.AccInputHash.Bytes(),
		EthTimestamp:     uint64(lastBatch.Timestamp.Unix()),
		Coinbase:         lastBatch.Coinbase.String(),
		UpdateMerkleTree: cFalse,
		ChainId:          s.cfg.ChainID,
		ForkId:           s.cfg.CurrentForkID,
	}

	if noZKEVMCounters {
		processBatchRequest.NoCounters = cTrue
	}

	log.Debugf("ProcessUnsignedTransaction[processBatchRequest.OldBatchNum]: %v", processBatchRequest.OldBatchNum)
	// log.Debugf("ProcessUnsignedTransaction[processBatchRequest.BatchL2Data]: %v", hex.EncodeToHex(processBatchRequest.BatchL2Data))
	log.Debugf("ProcessUnsignedTransaction[processBatchRequest.From]: %v", processBatchRequest.From)
	log.Debugf("ProcessUnsignedTransaction[processBatchRequest.OldStateRoot]: %v", hex.EncodeToHex(processBatchRequest.OldStateRoot))
	log.Debugf("ProcessUnsignedTransaction[processBatchRequest.globalExitRoot]: %v", hex.EncodeToHex(processBatchRequest.GlobalExitRoot))
	log.Debugf("ProcessUnsignedTransaction[processBatchRequest.OldAccInputHash]: %v", hex.EncodeToHex(processBatchRequest.OldAccInputHash))
	log.Debugf("ProcessUnsignedTransaction[processBatchRequest.EthTimestamp]: %v", processBatchRequest.EthTimestamp)
	log.Debugf("ProcessUnsignedTransaction[processBatchRequest.Coinbase]: %v", processBatchRequest.Coinbase)
	log.Debugf("ProcessUnsignedTransaction[processBatchRequest.UpdateMerkleTree]: %v", processBatchRequest.UpdateMerkleTree)
	log.Debugf("ProcessUnsignedTransaction[processBatchRequest.ChainId]: %v", processBatchRequest.ChainId)
	log.Debugf("ProcessUnsignedTransaction[processBatchRequest.ForkId]: %v", processBatchRequest.ForkId)

	// Send Batch to the Executor
	processBatchResponse, err := s.executorClient.ProcessBatch(ctx, processBatchRequest)
	if err != nil {
		log.Errorf("error processing unsigned transaction ", err)
		result.Err = err
		return result
	} else if processBatchResponse.Error != executor.EXECUTOR_ERROR_NO_ERROR {
		err = executor.ExecutorErr(processBatchResponse.Error)
		s.LogExecutorError(processBatchResponse.Error, processBatchRequest)
		result.Err = err
		return result
	}
<<<<<<< HEAD
	response, err := convertToProcessBatchResponse(processBatchResponse)
=======

	response, err := s.convertToProcessBatchResponse([]types.Transaction{*tx}, processBatchResponse)
>>>>>>> 6d529c66
	if err != nil {
		result.Err = err
		return result
	}

	r := response.Responses[0]
	result.ReturnValue = r.ReturnValue
	result.GasLeft = r.GasLeft
	result.GasUsed = r.GasUsed
	result.CreateAddress = r.CreateAddress
	result.StateRoot = r.StateRoot.Bytes()
	if processBatchResponse.Responses[0].Error != pb.RomError(executor.ROM_ERROR_NO_ERROR) {
		err := executor.RomErr(processBatchResponse.Responses[0].Error)
		if isEVMRevertError(err) {
			result.Err = constructErrorFromRevert(err, processBatchResponse.Responses[0].ReturnValue)
		} else {
			result.Err = err
		}
	}

	return result
}

// GetTree returns State inner tree
func (s *State) GetTree() *merkletree.StateTree {
	return s.tree
}

// SetGenesis populates state with genesis information
func (s *State) SetGenesis(ctx context.Context, block Block, genesis Genesis, dbTx pgx.Tx) ([]byte, error) {
	var (
		root    common.Hash
		newRoot []byte
		err     error
	)
	if dbTx == nil {
		return newRoot, ErrDBTxNil
	}

	for _, action := range genesis.Actions {
		address := common.HexToAddress(action.Address)
		switch action.Type {
		case int(merkletree.LeafTypeBalance):
			balance, err := encoding.DecodeBigIntHexOrDecimal(action.Value)
			if err != nil {
				return newRoot, err
			}
			newRoot, _, err = s.tree.SetBalance(ctx, address, balance, newRoot)
			if err != nil {
				return newRoot, err
			}
		case int(merkletree.LeafTypeNonce):
			nonce, err := encoding.DecodeBigIntHexOrDecimal(action.Value)
			if err != nil {
				return newRoot, err
			}
			newRoot, _, err = s.tree.SetNonce(ctx, address, nonce, newRoot)
			if err != nil {
				return newRoot, err
			}
		case int(merkletree.LeafTypeCode):
			code, err := hex.DecodeHex(action.Bytecode)
			if err != nil {
				return newRoot, fmt.Errorf("could not decode SC bytecode for address %q: %v", address, err)
			}
			newRoot, _, err = s.tree.SetCode(ctx, address, code, newRoot)
			if err != nil {
				return newRoot, err
			}
		case int(merkletree.LeafTypeStorage):
			// Parse position and value
			positionBI, err := encoding.DecodeBigIntHexOrDecimal(action.StoragePosition)
			if err != nil {
				return newRoot, err
			}
			valueBI, err := encoding.DecodeBigIntHexOrDecimal(action.Value)
			if err != nil {
				return newRoot, err
			}
			// Store
			newRoot, _, err = s.tree.SetStorageAt(ctx, address, positionBI, valueBI, newRoot)
			if err != nil {
				return newRoot, err
			}
		case int(merkletree.LeafTypeSCLength):
			log.Debug("Skipped genesis action of type merkletree.LeafTypeSCLength, these actions will be handled as part of merkletree.LeafTypeCode actions")
		default:
			return newRoot, fmt.Errorf("unknown genesis action type %q", action.Type)
		}
	}

	root.SetBytes(newRoot)

	// store L1 block related to genesis batch
	err = s.AddBlock(ctx, &block, dbTx)
	if err != nil {
		return newRoot, err
	}

	// store genesis batch
	batch := Batch{
		BatchNumber:    0,
		Coinbase:       ZeroAddress,
		BatchL2Data:    nil,
		StateRoot:      root,
		LocalExitRoot:  ZeroHash,
		Timestamp:      block.ReceivedAt,
		Transactions:   []types.Transaction{},
		GlobalExitRoot: ZeroHash,
		ForcedBatchNum: nil,
	}

	err = s.storeGenesisBatch(ctx, batch, dbTx)
	if err != nil {
		return newRoot, err
	}

	// mark the genesis batch as virtualized
	virtualBatch := &VirtualBatch{
		BatchNumber: batch.BatchNumber,
		TxHash:      ZeroHash,
		Coinbase:    ZeroAddress,
		BlockNumber: block.BlockNumber,
	}
	err = s.AddVirtualBatch(ctx, virtualBatch, dbTx)
	if err != nil {
		return newRoot, err
	}

	// mark the genesis batch as verified/consolidated
	verifiedBatch := &VerifiedBatch{
		BatchNumber: batch.BatchNumber,
		TxHash:      ZeroHash,
		Aggregator:  ZeroAddress,
		BlockNumber: block.BlockNumber,
	}
	err = s.AddVerifiedBatch(ctx, verifiedBatch, dbTx)
	if err != nil {
		return newRoot, err
	}

	// store L2 genesis block
	header := &types.Header{
		Number:     big.NewInt(0),
		ParentHash: ZeroHash,
		Coinbase:   ZeroAddress,
		Root:       root,
		Time:       uint64(block.ReceivedAt.Unix()),
	}
	rootHex := root.Hex()
	log.Info("Genesis root ", rootHex)

	// Decode txs and generate receipts
	txs, receipts, err := generateGenesisTxsAndReceipts(genesis.Transactions)
	if err != nil {
		log.Error("error generating genesis txs and receipts. Error: ", err)
		return newRoot, err
	}

	l2Block := types.NewBlock(header, txs, []*types.Header{}, receipts, &trie.StackTrie{})
	l2Block.ReceivedAt = block.ReceivedAt

	return newRoot, s.AddL2Block(ctx, batch.BatchNumber, l2Block, receipts, dbTx)
}

func generateGenesisTxsAndReceipts(transactions []GenesisTx) ([]*types.Transaction, []*types.Receipt, error) {
	//Decode genesis raw txs
	txs := []*types.Transaction{}
	var receipts []*types.Receipt
	var cumulativeGasUsed uint64
	for i, tx := range transactions {
		rawBytes, err := hex.DecodeHex(tx.RawTx)
		if err != nil {
			log.Error("error decoding string rawTxs. Error: ", err)
			return []*types.Transaction{}, []*types.Receipt{}, err
		}
		txsAux, _, err := DecodeTxs(rawBytes)
		if err != nil {
			log.Error("error decoding rawBytes. Error: ", err)
			return []*types.Transaction{}, []*types.Receipt{}, err
		}
		for _, tx := range txsAux {
			t := tx
			txs = append(txs, &t)
		}

		// Generate receipts
		cumulativeGasUsed += tx.Receipt.GasUsed
		txHash := txsAux[0].Hash()
		receipt := types.Receipt{
			Type:              0,
			PostState:         []byte{},
			Status:            uint64(tx.Receipt.Status),
			CumulativeGasUsed: cumulativeGasUsed,
			//Bloom
			//Logs
			TxHash:           txHash,
			ContractAddress:  tx.CreateAddress,
			GasUsed:          tx.Receipt.GasUsed,
			BlockNumber:      big.NewInt(0),
			TransactionIndex: uint(i),
		}
		receipts = append(receipts, &receipt)
	}

	return txs, receipts, nil
}

// CheckSupersetBatchTransactions verifies that processedTransactions is a
// superset of existingTxs and that the existing txs have the same order,
// returns a non-nil error if that is not the case.
func CheckSupersetBatchTransactions(existingTxHashes []common.Hash, processedTxs []*ProcessTransactionResponse) error {
	if len(existingTxHashes) > len(processedTxs) {
		return ErrExistingTxGreaterThanProcessedTx
	}
	for i, existingTxHash := range existingTxHashes {
		if existingTxHash != processedTxs[i].TxHash {
			return ErrOutOfOrderProcessedTx
		}
	}
	return nil
}

// isContractCreation checks if the tx is a contract creation
func (s *State) isContractCreation(tx *types.Transaction) bool {
	return tx.To() == nil && len(tx.Data()) > 0
}

// DetermineProcessedTransactions splits the given tx process responses
// returning a slice with only processed and a map unprocessed txs
// respectively.
func DetermineProcessedTransactions(responses []*ProcessTransactionResponse) (
	[]*ProcessTransactionResponse, []string, map[string]*ProcessTransactionResponse, []string) {
	processedTxResponses := []*ProcessTransactionResponse{}
	processedTxsHashes := []string{}
	unprocessedTxResponses := map[string]*ProcessTransactionResponse{}
	unprocessedTxsHashes := []string{}
	for _, response := range responses {
		if response.IsProcessed {
			processedTxResponses = append(processedTxResponses, response)
			processedTxsHashes = append(processedTxsHashes, response.TxHash.String())
		} else {
			log.Infof("Tx %s has not been processed", response.TxHash)
			unprocessedTxResponses[response.TxHash.String()] = response
			unprocessedTxsHashes = append(unprocessedTxsHashes, response.TxHash.String())
		}
	}
	return processedTxResponses, processedTxsHashes, unprocessedTxResponses, unprocessedTxsHashes
}

// WaitSequencingTxToBeSynced waits for a sequencing transaction to be synced into the state
func (s *State) WaitSequencingTxToBeSynced(parentCtx context.Context, tx *types.Transaction, timeout time.Duration) error {
	ctx, cancel := context.WithTimeout(parentCtx, timeout)
	defer cancel()

	for {
		virtualized, err := s.IsSequencingTXSynced(ctx, tx.Hash(), nil)
		if err != nil && err != ErrNotFound {
			log.Errorf("error waiting sequencing tx %s to be synced: %w", tx.Hash().String(), err)
			return err
		} else if ctx.Err() != nil {
			log.Errorf("error waiting sequencing tx %s to be synced: %w", tx.Hash().String(), err)
			return ctx.Err()
		} else if virtualized {
			break
		}

		time.Sleep(time.Second)
	}

	log.Debug("Sequencing txh successfully synced: ", tx.Hash().String())
	return nil
}

// WaitVerifiedBatchToBeSynced waits for a sequenced batch to be synced into the state
func (s *State) WaitVerifiedBatchToBeSynced(parentCtx context.Context, batchNumber uint64, timeout time.Duration) error {
	ctx, cancel := context.WithTimeout(parentCtx, timeout)
	defer cancel()

	for {
		batch, err := s.GetVerifiedBatch(ctx, batchNumber, nil)
		if err != nil && err != ErrNotFound {
			log.Errorf("error waiting verified batch [%d] to be synced: %v", batchNumber, err)
			return err
		} else if ctx.Err() != nil {
			log.Errorf("error waiting verified batch [%d] to be synced: %v", batchNumber, err)
			return ctx.Err()
		} else if batch != nil {
			break
		}

		time.Sleep(time.Second)
	}

	log.Debug("Verified batch successfully synced: ", batchNumber)
	return nil
}

func (s *State) monitorNewL2Blocks() {
	waitNextCycle := func() {
		time.Sleep(1 * time.Second)
	}

	for {
		if len(s.newL2BlockEventHandlers) == 0 {
			waitNextCycle()
			continue
		}

		lastL2Block, err := s.GetLastL2Block(context.Background(), nil)
		if errors.Is(err, ErrStateNotSynchronized) {
			waitNextCycle()
			continue
		} else if err != nil {
			log.Errorf("failed to get last l2 block while monitoring new blocks: %v", err)
			waitNextCycle()
			continue
		}

		// not updates until now
		if lastL2Block == nil || s.lastL2BlockSeen.NumberU64() >= lastL2Block.NumberU64() {
			waitNextCycle()
			continue
		}

		for bn := s.lastL2BlockSeen.NumberU64() + uint64(1); bn <= lastL2Block.NumberU64(); bn++ {
			block, err := s.GetL2BlockByNumber(context.Background(), bn, nil)
			if err != nil {
				log.Errorf("failed to l2 block while monitoring new blocks: %v", err)
				break
			}

			s.newL2BlockEvents <- NewL2BlockEvent{
				Block: *block,
			}
			log.Infof("new l2 blocks detected, Number %v, Hash %v", block.NumberU64(), block.Hash().String())
			s.lastL2BlockSeen = *block
		}

		// interval to check for new l2 blocks
		waitNextCycle()
	}
}

func (s *State) handleEvents() {
	for newL2BlockEvent := range s.newL2BlockEvents {
		if len(s.newL2BlockEventHandlers) == 0 {
			continue
		}

		wg := sync.WaitGroup{}
		for _, handler := range s.newL2BlockEventHandlers {
			wg.Add(1)
			go func(h NewL2BlockEventHandler) {
				defer func() {
					wg.Done()
					if r := recover(); r != nil {
						log.Errorf("failed and recovered in NewL2BlockEventHandler: %v", r)
					}
				}()
				h(newL2BlockEvent)
			}(handler)
		}
		wg.Wait()
	}
}

// NewL2BlockEventHandler represent a func that will be called by the
// state when a NewL2BlockEvent is triggered
type NewL2BlockEventHandler func(e NewL2BlockEvent)

// NewL2BlockEvent is a struct provided from the state to the NewL2BlockEventHandler
// when a new l2 block is detected with data related to this new l2 block.
type NewL2BlockEvent struct {
	Block types.Block
}

// RegisterNewL2BlockEventHandler add the provided handler to the list of handlers
// that will be triggered when a new l2 block event is triggered
func (s *State) RegisterNewL2BlockEventHandler(h NewL2BlockEventHandler) {
	log.Info("new l2 block event handler registered")
	s.newL2BlockEventHandlers = append(s.newL2BlockEventHandlers, h)
}

<<<<<<< HEAD
// StoreTransaction is used by the sequencer to add process a transaction
func (s *State) StoreTransaction(ctx context.Context, batchNumber uint64, processedTx *ProcessTransactionResponse, coinbase common.Address, timestamp uint64, dbTx pgx.Tx) error {
	if dbTx == nil {
		return ErrDBTxNil
	}

	// Check if last batch is closed. Note that it's assumed that only the latest batch can be open
	/*
			isBatchClosed, err := s.PostgresStorage.IsBatchClosed(ctx, batchNumber, dbTx)
			if err != nil {
				return err
			}
			if isBatchClosed {
				return ErrBatchAlreadyClosed
			}

		processingContext, err := s.GetProcessingContext(ctx, batchNumber, dbTx)
		if err != nil {
			return err
		}
	*/
	// if the transaction has an intrinsic invalid tx error it means
	// the transaction has not changed the state, so we don't store it
	if executor.IsIntrinsicError(executor.RomErrorCode(processedTx.RomError)) {
		return nil
	}

	lastL2Block, err := s.GetLastL2Block(ctx, dbTx)
	if err != nil {
		return err
	}

	header := &types.Header{
		Number:     new(big.Int).SetUint64(lastL2Block.Number().Uint64() + 1),
		ParentHash: lastL2Block.Hash(),
		Coinbase:   coinbase,
		Root:       processedTx.StateRoot,
		GasUsed:    processedTx.GasUsed,
		GasLimit:   s.cfg.MaxCumulativeGasUsed,
		Time:       timestamp,
	}
	transactions := []*types.Transaction{&processedTx.Tx}

	receipt := generateReceipt(header.Number, processedTx)
	receipts := []*types.Receipt{receipt}

	// Create block to be able to calculate its hash
	block := types.NewBlock(header, transactions, []*types.Header{}, receipts, &trie.StackTrie{})
	block.ReceivedAt = time.Unix(int64(timestamp), 0)

	receipt.BlockHash = block.Hash()

	// Store L2 block and its transaction
	if err := s.AddL2Block(ctx, batchNumber, block, receipts, dbTx); err != nil {
		return err
	}

	return nil
}

// GetBalanceByStateRoot gets balance from the MT Service using the provided state root
func (s *State) GetBalanceByStateRoot(ctx context.Context, address common.Address, root common.Hash) (*big.Int, error) {
	balance, err := s.tree.GetBalance(ctx, address, root.Bytes())
	if err != nil && balance == nil {
		balance = big.NewInt(0)
	}
	return balance, err
}

// GetNonceByStateRoot gets nonce from the MT Service using the provided state root
func (s *State) GetNonceByStateRoot(ctx context.Context, address common.Address, root common.Hash) (*big.Int, error) {
	return s.tree.GetNonce(ctx, address, root.Bytes())
}

=======
>>>>>>> 6d529c66
// LogExecutorError is used to store Executor error for runtime debugging
func (s *State) LogExecutorError(responseError pb.ExecutorError, processBatchRequest *pb.ProcessBatchRequest) {
	timestamp := time.Now()
	log.Errorf("error found in the executor: %v at %v", responseError, timestamp)
	payload, err := json.Marshal(processBatchRequest)
	if err != nil {
		log.Errorf("error marshaling payload: %v", err)
	} else {
		debugInfo := &DebugInfo{
			ErrorType: DebugInfoErrorType_EXECUTOR_ERROR,
			Timestamp: timestamp,
			Payload:   string(payload),
		}
		err = s.AddDebugInfo(context.Background(), debugInfo, nil)
		if err != nil {
			log.Errorf("error storing payload: %v", err)
		}
	}
<<<<<<< HEAD
=======
}

// GetForkIdByBatchNumber returns the fork id for the given batch number
func (s *State) GetForkIdByBatchNumber(batchNumber uint64) uint64 {
	return GetForkIDByBatchNumber(s.cfg.ForkIDIntervals, batchNumber)
>>>>>>> 6d529c66
}<|MERGE_RESOLUTION|>--- conflicted
+++ resolved
@@ -448,7 +448,13 @@
 	if err != nil {
 		return nil, err
 	}
-	result, err := convertToProcessBatchResponse(processBatchResponse)
+
+	txs, _, err := DecodeTxs(batchL2Data)
+	if err != nil {
+		return nil, err
+	}
+
+	result, err := s.convertToProcessBatchResponse(txs, processBatchResponse)
 	if err != nil {
 		return nil, err
 	}
@@ -478,13 +484,14 @@
 	if err != nil {
 		return nil, err
 	}
-<<<<<<< HEAD
+
+	txs, _, err := DecodeTxs(request.Transactions)
+	if err != nil {
+		return nil, err
+	}
+
 	var result *ProcessBatchResponse
-
-	result, err = convertToProcessBatchResponse(res)
-=======
-	result, err := s.convertToProcessBatchResponse(txs, processBatchResponse)
->>>>>>> 6d529c66
+	result, err = s.convertToProcessBatchResponse(txs, res)
 	if err != nil {
 		return nil, err
 	}
@@ -508,7 +515,7 @@
 		return nil, err
 	}
 
-	forkId := s.GetForkIdByBatchNumber(batchNumber)
+	forkId := s.GetForkIdByBatchNumber(batch.BatchNumber)
 
 	// Create Batch
 	processBatchRequest := &pb.ProcessBatchRequest{
@@ -524,16 +531,6 @@
 		ForkId:           forkId,
 	}
 
-	processBatchResponse, err := s.executorClient.ProcessBatch(ctx, processBatchRequest)
-
-	if err != nil {
-		if processBatchResponse.Error != executor.EXECUTOR_ERROR_NO_ERROR {
-			err = executor.ExecutorErr(processBatchResponse.Error)
-			s.LogExecutorError(processBatchResponse.Error, processBatchRequest)
-		}
-	}
-
-<<<<<<< HEAD
 	// Send Batch to the Executor
 	log.Debugf("ExecuteBatch[processBatchRequest.OldBatchNum]: %v", processBatchRequest.OldBatchNum)
 	log.Debugf("ExecuteBatch[processBatchRequest.BatchL2Data]: %v", hex.EncodeToHex(processBatchRequest.BatchL2Data))
@@ -554,8 +551,6 @@
 		}
 	}
 
-=======
->>>>>>> 6d529c66
 	return processBatchResponse, err
 }
 
@@ -616,7 +611,6 @@
 
 func (s *State) sendBatchRequestToExecutor(ctx context.Context, processBatchRequest *pb.ProcessBatchRequest, caller CallerLabel) (*pb.ProcessBatchResponse, error) {
 	// Send Batch to the Executor
-<<<<<<< HEAD
 	if caller != DiscardCallerLabel {
 		log.Debugf("processBatch[processBatchRequest.OldBatchNum]: %v", processBatchRequest.OldBatchNum)
 		log.Debugf("processBatch[processBatchRequest.BatchL2Data]: %v", hex.EncodeToHex(processBatchRequest.BatchL2Data))
@@ -629,19 +623,6 @@
 		log.Debugf("processBatch[processBatchRequest.UpdateMerkleTree]: %v", processBatchRequest.UpdateMerkleTree)
 		log.Debugf("processBatch[processBatchRequest.ChainId]: %v", processBatchRequest.ChainId)
 	}
-=======
-	log.Debugf("processBatch[processBatchRequest.OldBatchNum]: %v", processBatchRequest.OldBatchNum)
-	// log.Debugf("processBatch[processBatchRequest.BatchL2Data]: %v", hex.EncodeToHex(processBatchRequest.BatchL2Data))
-	log.Debugf("processBatch[processBatchRequest.From]: %v", processBatchRequest.From)
-	log.Debugf("processBatch[processBatchRequest.OldStateRoot]: %v", hex.EncodeToHex(processBatchRequest.OldStateRoot))
-	log.Debugf("processBatch[processBatchRequest.GlobalExitRoot]: %v", hex.EncodeToHex(processBatchRequest.GlobalExitRoot))
-	log.Debugf("processBatch[processBatchRequest.OldAccInputHash]: %v", hex.EncodeToHex(processBatchRequest.OldAccInputHash))
-	log.Debugf("processBatch[processBatchRequest.EthTimestamp]: %v", processBatchRequest.EthTimestamp)
-	log.Debugf("processBatch[processBatchRequest.Coinbase]: %v", processBatchRequest.Coinbase)
-	log.Debugf("processBatch[processBatchRequest.UpdateMerkleTree]: %v", processBatchRequest.UpdateMerkleTree)
-	log.Debugf("processBatch[processBatchRequest.ChainId]: %v", processBatchRequest.ChainId)
-	log.Debugf("processBatch[processBatchRequest.ForkId]: %v", processBatchRequest.ForkId)
->>>>>>> 6d529c66
 	now := time.Now()
 	res, err := s.executorClient.ProcessBatch(ctx, processBatchRequest)
 	if err != nil {
@@ -652,17 +633,12 @@
 		err = executor.ExecutorErr(res.Error)
 		s.LogExecutorError(res.Error, processBatchRequest)
 	}
-<<<<<<< HEAD
 	elapsed := time.Since(now)
 	if caller != DiscardCallerLabel {
 		metrics.ExecutorProcessingTime(string(caller), elapsed)
 	}
 	log.Infof("It took %v for the executor to process the request", elapsed)
 
-=======
-
-	log.Infof("Batch: %d. It took %v for the executor to process the request", batchNumber, time.Since(now))
->>>>>>> 6d529c66
 	return res, err
 }
 
@@ -829,11 +805,7 @@
 		}
 	}
 
-<<<<<<< HEAD
-	processedBatch, err := convertToProcessBatchResponse(processed)
-=======
 	processedBatch, err := s.convertToProcessBatchResponse(decodedTransactions, processed)
->>>>>>> 6d529c66
 	if err != nil {
 		return err
 	}
@@ -933,15 +905,6 @@
 	} else if processBatchResponse.Error != executor.EXECUTOR_ERROR_NO_ERROR {
 		err = executor.ExecutorErr(processBatchResponse.Error)
 		s.LogExecutorError(processBatchResponse.Error, processBatchRequest)
-<<<<<<< HEAD
-=======
-		return nil, err
-	}
-	endTime := time.Now()
-
-	txs, _, err := DecodeTxs(batchL2Data)
-	if err != nil {
->>>>>>> 6d529c66
 		return nil, err
 	}
 	endTime := time.Now()
@@ -950,11 +913,16 @@
 		log.Debugf(string(response.TxHash))
 	}
 
-<<<<<<< HEAD
-	convertedResponse, err := convertToProcessBatchResponse(processBatchResponse)
-=======
+	txs, _, err := DecodeTxs(batchL2Data)
+	if err != nil {
+		return nil, err
+	}
+
+	for _, tx := range txs {
+		log.Debugf(tx.Hash().String())
+	}
+
 	convertedResponse, err := s.convertToProcessBatchResponse(txs, processBatchResponse)
->>>>>>> 6d529c66
 	if err != nil {
 		return nil, err
 	}
@@ -1249,12 +1217,8 @@
 		result.Err = err
 		return result
 	}
-<<<<<<< HEAD
-	response, err := convertToProcessBatchResponse(processBatchResponse)
-=======
 
 	response, err := s.convertToProcessBatchResponse([]types.Transaction{*tx}, processBatchResponse)
->>>>>>> 6d529c66
 	if err != nil {
 		result.Err = err
 		return result
@@ -1639,7 +1603,6 @@
 	s.newL2BlockEventHandlers = append(s.newL2BlockEventHandlers, h)
 }
 
-<<<<<<< HEAD
 // StoreTransaction is used by the sequencer to add process a transaction
 func (s *State) StoreTransaction(ctx context.Context, batchNumber uint64, processedTx *ProcessTransactionResponse, coinbase common.Address, timestamp uint64, dbTx pgx.Tx) error {
 	if dbTx == nil {
@@ -1714,8 +1677,6 @@
 	return s.tree.GetNonce(ctx, address, root.Bytes())
 }
 
-=======
->>>>>>> 6d529c66
 // LogExecutorError is used to store Executor error for runtime debugging
 func (s *State) LogExecutorError(responseError pb.ExecutorError, processBatchRequest *pb.ProcessBatchRequest) {
 	timestamp := time.Now()
@@ -1734,12 +1695,9 @@
 			log.Errorf("error storing payload: %v", err)
 		}
 	}
-<<<<<<< HEAD
-=======
 }
 
 // GetForkIdByBatchNumber returns the fork id for the given batch number
 func (s *State) GetForkIdByBatchNumber(batchNumber uint64) uint64 {
 	return GetForkIDByBatchNumber(s.cfg.ForkIDIntervals, batchNumber)
->>>>>>> 6d529c66
 }