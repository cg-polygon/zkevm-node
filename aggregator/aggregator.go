package aggregator

import (
	"context"
	"encoding/json"
	"errors"
	"fmt"
	"math/big"
	"net"
	"strconv"
	"strings"
	"sync"
	"time"

	"github.com/0xPolygonHermez/zkevm-node/aggregator/metrics"
	"github.com/0xPolygonHermez/zkevm-node/aggregator/pb"
	"github.com/0xPolygonHermez/zkevm-node/aggregator/prover"
<<<<<<< HEAD
=======
	"github.com/0xPolygonHermez/zkevm-node/config/types"
>>>>>>> 6d529c66
	"github.com/0xPolygonHermez/zkevm-node/encoding"
	ethmanTypes "github.com/0xPolygonHermez/zkevm-node/etherman/types"
	"github.com/0xPolygonHermez/zkevm-node/ethtxmanager"
	"github.com/0xPolygonHermez/zkevm-node/log"
	"github.com/0xPolygonHermez/zkevm-node/state"
	"github.com/ethereum/go-ethereum/common"
	"github.com/jackc/pgx/v4"
	"google.golang.org/grpc"
	grpchealth "google.golang.org/grpc/health/grpc_health_v1"
	"google.golang.org/grpc/peer"
)

const (
	mockedStateRoot     = "0x090bcaf734c4f06c93954a827b45a6e8c67b8e0fd1e0a35a1c5982d6961828f9"
	mockedLocalExitRoot = "0x17c04c3760510b48c6012742c540a81aba4bca2f78b9d14bfd2f123e2e53ea3e"

	ethTxManagerOwner = "aggregator"
	monitoredIDFormat = "proof-from-%v-to-%v"
)

type finalProofMsg struct {
	proverName     string
	proverID       string
	recursiveProof *state.Proof
	finalProof     *pb.FinalProof
}

// Aggregator represents an aggregator
type Aggregator struct {
	pb.UnimplementedAggregatorServiceServer

	cfg Config

	State                   stateInterface
	EthTxManager            ethTxManager
	Ethman                  etherman
	ProfitabilityChecker    aggregatorTxProfitabilityChecker
	TimeSendFinalProof      time.Time
	TimeCleanupLockedProofs types.Duration
	StateDBMutex            *sync.Mutex
	TimeSendFinalProofMutex *sync.RWMutex

	finalProof     chan finalProofMsg
	verifyingProof bool

	srv  *grpc.Server
	ctx  context.Context
	exit context.CancelFunc
}

// New creates a new aggregator.
func New(
	cfg Config,
	stateInterface stateInterface,
	ethTxManager ethTxManager,
	etherman etherman,
) (Aggregator, error) {
	var profitabilityChecker aggregatorTxProfitabilityChecker
	switch cfg.TxProfitabilityCheckerType {
	case ProfitabilityBase:
		profitabilityChecker = NewTxProfitabilityCheckerBase(stateInterface, cfg.IntervalAfterWhichBatchConsolidateAnyway.Duration, cfg.TxProfitabilityMinReward.Int)
	case ProfitabilityAcceptAll:
		profitabilityChecker = NewTxProfitabilityCheckerAcceptAll(stateInterface, cfg.IntervalAfterWhichBatchConsolidateAnyway.Duration)
	}

	a := Aggregator{
		cfg: cfg,

		State:                   stateInterface,
		EthTxManager:            ethTxManager,
		Ethman:                  etherman,
		ProfitabilityChecker:    profitabilityChecker,
		StateDBMutex:            &sync.Mutex{},
		TimeSendFinalProofMutex: &sync.RWMutex{},
		TimeCleanupLockedProofs: cfg.CleanupLockedProofsInterval,

		finalProof: make(chan finalProofMsg),
	}

	return a, nil
}

// Start starts the aggregator
func (a *Aggregator) Start(ctx context.Context) error {
	var cancel context.CancelFunc
	if ctx == nil {
		ctx = context.Background()
	}
	ctx, cancel = context.WithCancel(ctx)
	a.ctx = ctx
	a.exit = cancel

	metrics.Register()

	// process monitored batch verifications before starting
	a.EthTxManager.ProcessPendingMonitoredTxs(ctx, ethTxManagerOwner, func(result ethtxmanager.MonitoredTxResult, dbTx pgx.Tx) {
		a.handleMonitoredTxResult(result)
	}, nil)

	// Delete ungenerated recursive proofs
	err := a.State.DeleteUngeneratedProofs(ctx, nil)
	if err != nil {
		return fmt.Errorf("failed to initialize proofs cache %w", err)
	}

	address := fmt.Sprintf("%s:%d", a.cfg.Host, a.cfg.Port)
	lis, err := net.Listen("tcp", address)
	if err != nil {
		log.Fatalf("failed to listen: %v", err)
	}

	a.srv = grpc.NewServer()
	pb.RegisterAggregatorServiceServer(a.srv, a)

	healthService := newHealthChecker()
	grpchealth.RegisterHealthServer(a.srv, healthService)

	go func() {
		log.Infof("Server listening on port %d", a.cfg.Port)
		if err := a.srv.Serve(lis); err != nil {
			a.exit()
			log.Fatalf("Failed to serve: %v", err)
		}
	}()

	a.resetVerifyProofTime()

	go a.cleanupLockedProofs()
	go a.sendFinalProof()

	<-ctx.Done()
	return ctx.Err()
}

// Stop stops the Aggregator server.
func (a *Aggregator) Stop() {
	a.exit()
	a.srv.Stop()
}

// Channel implements the bi-directional communication channel between the
// Prover client and the Aggregator server.
func (a *Aggregator) Channel(stream pb.AggregatorService_ChannelServer) error {
	metrics.ConnectedProver()
	defer metrics.DisconnectedProver()

	ctx := stream.Context()
	var proverAddr net.Addr
	p, ok := peer.FromContext(ctx)
	if ok {
		proverAddr = p.Addr
	}
	prover, err := prover.New(stream, proverAddr, a.cfg.ProofStatePollingInterval)
	if err != nil {
		return err
	}

	log := log.WithFields(
		"prover", prover.Name(),
		"proverId", prover.ID(),
		"proverAddr", prover.Addr(),
	)
	log.Debug("Establishing stream connection with prover")

	// Check if prover supports the required Fork ID
	if !prover.SupportsForkID(a.cfg.ForkId) {
		log.Warn("Prover does not support required fork ID.")
		return errors.New("prover does not support required fork ID")
	}

	for {
		select {
		case <-a.ctx.Done():
			// server disconnected
			return a.ctx.Err()
		case <-ctx.Done():
			// client disconnected
			return ctx.Err()

		default:
			isIdle, err := prover.IsIdle()
			if err != nil {
				log.Errorf("failed to check if prover is idle: %v", err)
				time.Sleep(a.cfg.RetryTime.Duration)
				continue
			}
			if !isIdle {
				log.Debug("Prover is not idle")
				time.Sleep(a.cfg.RetryTime.Duration)
				continue
			}

			_, err = a.tryBuildFinalProof(ctx, prover, nil)
			if err != nil {
				log.Errorf("error checking proofs to verify: %v", err)
			}

			proofGenerated, err := a.tryAggregateProofs(ctx, prover)
			if err != nil {
				log.Errorf("error trying to aggregate proofs: %v", err)
			}
			if !proofGenerated {
				proofGenerated, err = a.tryGenerateBatchProof(ctx, prover)
				if err != nil {
					log.Errorf("error trying to generate proof: %v", err)
				}
			}
			if !proofGenerated {
				// if no proof was generated (aggregated or batch) wait some time before retry
				time.Sleep(a.cfg.RetryTime.Duration)
			} // if proof was generated we retry immediately as probably we have more proofs to process
		}
	}
}

// This function waits to receive a final proof from a prover. Once it receives
// the proof, it performs these steps in order:
// - send the final proof to L1
// - wait for the synchronizer to catch up
// - clean up the cache of recursive proofs
func (a *Aggregator) sendFinalProof() {
	for {
		select {
		case <-a.ctx.Done():
			return
		case msg := <-a.finalProof:
			ctx := a.ctx
			proof := msg.recursiveProof

			log.WithFields("proofId", proof.ProofID, "batches", fmt.Sprintf("%d-%d", proof.BatchNumber, proof.BatchNumberFinal))
			log.Info("Verifying final proof with ethereum smart contract")

			a.startProofVerification()

			finalBatch, err := a.State.GetBatchByNumber(ctx, proof.BatchNumberFinal, nil)
			if err != nil {
<<<<<<< HEAD
				log.Errorf("Failed to retrieve batch with number [%d]", proof.BatchNumberFinal)
=======
				log.Errorf("failed to retrieve batch with number [%d]: %v", proof.BatchNumberFinal, err)
>>>>>>> 6d529c66
				a.endProofVerification()
				continue
			}

			inputs := ethmanTypes.FinalProofInputs{
				FinalProof:       msg.finalProof,
				NewLocalExitRoot: finalBatch.LocalExitRoot.Bytes(),
				NewStateRoot:     finalBatch.StateRoot.Bytes(),
			}

			log.Infof("Final proof inputs: NewLocalExitRoot [%#x], NewStateRoot [%#x]", inputs.NewLocalExitRoot, inputs.NewStateRoot)

			// add batch verification to be monitored
			sender := common.HexToAddress(a.cfg.SenderAddress)
			to, data, err := a.Ethman.BuildTrustedVerifyBatchesTxData(proof.BatchNumber-1, proof.BatchNumberFinal, &inputs)
			if err != nil {
				log.Errorf("error estimating batch verification to add to eth tx manager: %v", err)
				a.handleFailureToAddVerifyBatchToBeMonitored(ctx, proof)
				continue
			}
<<<<<<< HEAD
			monitoredTxID := fmt.Sprintf(monitoredIDFormat, proof.BatchNumber, proof.BatchNumberFinal)
=======
			monitoredTxID := buildMonitoredTxID(proof.BatchNumber, proof.BatchNumberFinal)
>>>>>>> 6d529c66
			err = a.EthTxManager.Add(ctx, ethTxManagerOwner, monitoredTxID, sender, to, nil, data, nil)
			if err != nil {
				log := log.WithFields("tx", monitoredTxID)
				log.Errorf("error to add batch verification tx to eth tx manager: %v", err)
				a.handleFailureToAddVerifyBatchToBeMonitored(ctx, proof)
				continue
			}

			// process monitored batch verifications before starting a next cycle
			a.EthTxManager.ProcessPendingMonitoredTxs(ctx, ethTxManagerOwner, func(result ethtxmanager.MonitoredTxResult, dbTx pgx.Tx) {
				a.handleMonitoredTxResult(result)
			}, nil)

			a.resetVerifyProofTime()
			a.endProofVerification()
		}
	}
}

func (a *Aggregator) handleFailureToAddVerifyBatchToBeMonitored(ctx context.Context, proof *state.Proof) {
	log := log.WithFields("proofId", proof.ProofID, "batches", fmt.Sprintf("%d-%d", proof.BatchNumber, proof.BatchNumberFinal))
<<<<<<< HEAD
	proof.Generating = false
	err := a.State.UpdateGeneratedProof(ctx, proof, nil)
	if err != nil {
		log.Errorf("failed updating proof state (false), err: %v", err)
	}
	a.endProofVerification()
}

// buildFinalProof builds and return the final proof for an aggregated/batch proof.
func (a *Aggregator) buildFinalProof(ctx context.Context, prover proverInterface, proof *state.Proof) (*pb.FinalProof, error) {
	log.Infof("Prover { ID[%s], addr[%s] }  is going to be used to generate final proof for batches [%d-%d]",
		prover.ID(), prover.Addr(), proof.BatchNumber, proof.BatchNumberFinal)

	finalProofID, err := prover.FinalProof(proof.Proof, a.cfg.SenderAddress)
	if err != nil {
		return nil, fmt.Errorf("failed to get final proof id, %w", err)
=======
	proof.GeneratingSince = nil
	err := a.State.UpdateGeneratedProof(ctx, proof, nil)
	if err != nil {
		log.Errorf("failed updating proof state (false): %v", err)
	}
	a.endProofVerification()
}

// buildFinalProof builds and return the final proof for an aggregated/batch proof.
func (a *Aggregator) buildFinalProof(ctx context.Context, prover proverInterface, proof *state.Proof) (*pb.FinalProof, error) {
	log := log.WithFields(
		"prover", prover.Name(),
		"proverId", prover.ID(),
		"proverAddr", prover.Addr(),
		"batches", fmt.Sprintf("%d-%d", proof.BatchNumber, proof.BatchNumberFinal),
	)
	log.Info("Generating final proof")

	finalProofID, err := prover.FinalProof(proof.Proof, a.cfg.SenderAddress)
	if err != nil {
		return nil, fmt.Errorf("failed to get final proof id: %w", err)
>>>>>>> 6d529c66
	}
	proof.ProofID = finalProofID

	log.Infof("Final proof ID for batches [%d-%d]: %s", proof.BatchNumber, proof.BatchNumberFinal, *proof.ProofID)
	log = log.WithFields("proofId", finalProofID)

	finalProof, err := prover.WaitFinalProof(ctx, *proof.ProofID)
	if err != nil {
<<<<<<< HEAD
		return nil, fmt.Errorf("failed to get final proof from prover, %w", err)
	}

	log.Infof("Final proof [%s] generated", *proof.ProofID)
=======
		return nil, fmt.Errorf("failed to get final proof from prover: %w", err)
	}

	log.Info("Final proof generated")
>>>>>>> 6d529c66

	// mock prover sanity check
	if string(finalProof.Public.NewStateRoot) == mockedStateRoot && string(finalProof.Public.NewLocalExitRoot) == mockedLocalExitRoot {
		// This local exit root and state root come from the mock
		// prover, use the one captured by the executor instead
		finalBatch, err := a.State.GetBatchByNumber(ctx, proof.BatchNumberFinal, nil)
		if err != nil {
			return nil, fmt.Errorf("failed to retrieve batch with number [%d]", proof.BatchNumberFinal)
		}
		log.Warnf("NewLocalExitRoot and NewStateRoot look like a mock values, using values from executor instead: LER: %v, SR: %v",
			finalBatch.LocalExitRoot.TerminalString(), finalBatch.StateRoot.TerminalString())
		finalProof.Public.NewStateRoot = finalBatch.StateRoot.Bytes()
		finalProof.Public.NewLocalExitRoot = finalBatch.LocalExitRoot.Bytes()
	}

	return finalProof, nil
}

// tryBuildFinalProof checks if the provided proof is eligible to be used to
// build the final proof.  If no proof is provided it looks for a previously
// generated proof.  If the proof is eligible, then the final proof generation
// is triggered.
func (a *Aggregator) tryBuildFinalProof(ctx context.Context, prover proverInterface, proof *state.Proof) (bool, error) {
	proverName := prover.Name()
	proverID := prover.ID()
	log := log.WithFields("prover", proverName, "proverId", proverID, "proverAddr", prover.Addr())
	log.Debug("tryBuildFinalProof start")

	var err error
	if !a.canVerifyProof() {
		log.Debug("Time to verify proof not reached or proof verification in progress")
		return false, nil
	}
	log.Debug("Send final proof time reached")

	for !a.isSynced(ctx, nil) {
		log.Info("Waiting for synchronizer to sync...")
		time.Sleep(a.cfg.RetryTime.Duration)
		continue
	}

	var lastVerifiedBatchNum uint64
	lastVerifiedBatch, err := a.State.GetLastVerifiedBatch(ctx, nil)
	if err != nil && !errors.Is(err, state.ErrNotFound) {
		return false, fmt.Errorf("failed to get last verified batch, %w", err)
	}
	if lastVerifiedBatch != nil {
		lastVerifiedBatchNum = lastVerifiedBatch.BatchNumber
	}

	if proof == nil {
		// we don't have a proof generating at the moment, check if we
		// have a proof ready to verify

		proof, err = a.getAndLockProofReadyToVerify(ctx, prover, lastVerifiedBatchNum)
		if errors.Is(err, state.ErrNotFound) {
			// nothing to verify, swallow the error
			log.Debug("No proof ready to verify")
			return false, nil
		}
		if err != nil {
			return false, err
		}

		defer func() {
			if err != nil {
				// Set the generating state to false for the proof ("unlock" it)
				proof.GeneratingSince = nil
				err2 := a.State.UpdateGeneratedProof(a.ctx, proof, nil)
				if err2 != nil {
					log.Errorf("failed to delete proof in progress, err: %v", err2)
				}
			}
		}()
	} else {
		// we do have a proof generating at the moment, check if it is
		// eligible to be verified
		eligible, err := a.validateEligibleFinalProof(ctx, proof, lastVerifiedBatchNum)
		if err != nil {
			return false, fmt.Errorf("failed to validate eligible final proof, %w", err)
		}
		if !eligible {
			return false, nil
		}
	}

	// at this point we have an eligible proof, build the final one using it
	finalProof, err := a.buildFinalProof(ctx, prover, proof)
	if err != nil {
		return false, fmt.Errorf("failed to build final proof, %w", err)
<<<<<<< HEAD
	}
	if finalProof == nil {
		// If finalProof has not been generated for any reason,
		// generate error and return (this also will unlock the proof to verify)
		err = errors.New("error generating final proof for proof ready to verify")
		return false, err
=======
>>>>>>> 6d529c66
	}

	msg := finalProofMsg{
		proverName:     proverName,
		proverID:       proverID,
		recursiveProof: proof,
		finalProof:     finalProof,
	}

	select {
	case <-a.ctx.Done():
		return false, a.ctx.Err()
	case a.finalProof <- msg:
	}

	log.Debug("tryBuildFinalProof end")
	return true, nil
}

func (a *Aggregator) validateEligibleFinalProof(ctx context.Context, proof *state.Proof, lastVerifiedBatchNum uint64) (bool, error) {
	batchNumberToVerify := lastVerifiedBatchNum + 1

	if proof.BatchNumber != batchNumberToVerify {
		if proof.BatchNumber < batchNumberToVerify && proof.BatchNumberFinal >= batchNumberToVerify {
			// We have a proof that contains some batches below the last batch verified, anyway can be eligible as final proof
			log.Warnf("Proof %d-%d contains some batches lower than last batch verified %d. Check anyway if it is eligible", proof.BatchNumber, lastVerifiedBatchNum, batchNumberToVerify)
		} else if proof.BatchNumberFinal < batchNumberToVerify {
			// We have a proof that contains batches below that the last batch verified, we need to delete this proof
			log.Warnf("Proof %d-%d lower than last batch verified %d. Delete it", proof.BatchNumber, lastVerifiedBatchNum, batchNumberToVerify)
			err := a.State.DeleteGeneratedProofs(ctx, proof.BatchNumber, proof.BatchNumberFinal, nil)
			if err != nil {
				return false, fmt.Errorf("Failed to delete discarded proof, err: %v", err)
			}
			return false, nil
		} else {
			log.Debugf("Proof batch number %d is not the following to last verfied batch number %d", proof.BatchNumber, lastVerifiedBatchNum)
			return false, nil
		}
	}

	bComplete, err := a.State.CheckProofContainsCompleteSequences(ctx, proof, nil)
	if err != nil {
		return false, fmt.Errorf("failed to check if proof contains complete sequences, %w", err)
	}
	if !bComplete {
		log.Infof("Recursive proof %d-%d not eligible to be verified: not containing complete sequences", proof.BatchNumber, proof.BatchNumberFinal)
		return false, nil
	}
	return true, nil
}

func (a *Aggregator) getAndLockProofReadyToVerify(ctx context.Context, prover proverInterface, lastVerifiedBatchNum uint64) (*state.Proof, error) {
	a.StateDBMutex.Lock()
	defer a.StateDBMutex.Unlock()

	// Get proof ready to be verified
	proofToVerify, err := a.State.GetProofReadyToVerify(ctx, lastVerifiedBatchNum, nil)
	if err != nil {
		return nil, err
	}

	now := time.Now().Round(time.Microsecond)
	proofToVerify.GeneratingSince = &now

	err = a.State.UpdateGeneratedProof(ctx, proofToVerify, nil)
	if err != nil {
		return nil, err
	}

	return proofToVerify, nil
}

func (a *Aggregator) unlockProofsToAggregate(ctx context.Context, proof1 *state.Proof, proof2 *state.Proof) error {
	// Release proofs from generating state in a single transaction
	dbTx, err := a.State.BeginStateTransaction(ctx)
	if err != nil {
		log.Warnf("Failed to begin transaction to release proof aggregation state, err: %v", err)
		return err
	}

	proof1.GeneratingSince = nil
	err = a.State.UpdateGeneratedProof(ctx, proof1, dbTx)
	if err == nil {
		proof2.GeneratingSince = nil
		err = a.State.UpdateGeneratedProof(ctx, proof2, dbTx)
	}

	if err != nil {
		if err := dbTx.Rollback(ctx); err != nil {
			err := fmt.Errorf("failed to rollback proof aggregation state %w", err)
			log.Error(err.Error())
			return err
		}
		return fmt.Errorf("failed to release proof aggregation state %w", err)
	}

	err = dbTx.Commit(ctx)
	if err != nil {
		return fmt.Errorf("failed to release proof aggregation state %w", err)
	}

	return nil
}

func (a *Aggregator) getAndLockProofsToAggregate(ctx context.Context, prover proverInterface) (*state.Proof, *state.Proof, error) {
	a.StateDBMutex.Lock()
	defer a.StateDBMutex.Unlock()

	proof1, proof2, err := a.State.GetProofsToAggregate(ctx, nil)
	if err != nil {
		return nil, nil, err
	}

	// Set proofs in generating state in a single transaction
	dbTx, err := a.State.BeginStateTransaction(ctx)
	if err != nil {
		log.Errorf("Failed to begin transaction to set proof aggregation state, err: %v", err)
		return nil, nil, err
	}

	now := time.Now().Round(time.Microsecond)
	proof1.GeneratingSince = &now
	err = a.State.UpdateGeneratedProof(ctx, proof1, dbTx)
	if err == nil {
		proof2.GeneratingSince = &now
		err = a.State.UpdateGeneratedProof(ctx, proof2, dbTx)
	}

	if err != nil {
<<<<<<< HEAD
		dbTx.Rollback(ctx) //nolint:errcheck
=======
		if err := dbTx.Rollback(ctx); err != nil {
			err := fmt.Errorf("failed to rollback proof aggregation state %w", err)
			log.Error(err.Error())
			return nil, nil, err
		}
>>>>>>> 6d529c66
		return nil, nil, fmt.Errorf("failed to set proof aggregation state %w", err)
	}

	err = dbTx.Commit(ctx)
	if err != nil {
		return nil, nil, fmt.Errorf("failed to set proof aggregation state %w", err)
	}

	return proof1, proof2, nil
}

func (a *Aggregator) tryAggregateProofs(ctx context.Context, prover proverInterface) (bool, error) {
	proverName := prover.Name()
	proverID := prover.ID()
	log := log.WithFields("prover", proverName, "proverId", proverID, "proverAddr", prover.Addr())
	log.Debug("tryAggregateProofs start")

	proof1, proof2, err0 := a.getAndLockProofsToAggregate(ctx, prover)
	if errors.Is(err0, state.ErrNotFound) {
		// nothing to aggregate, swallow the error
		log.Debug("Nothing to aggregate")
		return false, nil
	}
	if err0 != nil {
		return false, err0
	}

	var (
		aggrProofID *string
		err         error
	)

	defer func() {
		if err != nil {
			err2 := a.unlockProofsToAggregate(a.ctx, proof1, proof2)
			if err2 != nil {
				log.Errorf("Failed to release aggregated proofs, err: %v", err2)
			}
		}
		log.Debug("tryAggregateProofs end")
	}()

	log.Infof("Aggregating proofs: %d-%d and %d-%d", proof1.BatchNumber, proof1.BatchNumberFinal, proof2.BatchNumber, proof2.BatchNumberFinal)

	inputProver := map[string]interface{}{
		"recursive_proof_1": proof1.Proof,
		"recursive_proof_2": proof2.Proof,
	}
	b, err := json.Marshal(inputProver)
	if err != nil {
		return false, fmt.Errorf("failed to serialize input prover, %w", err)
	}

	now := time.Now().Round(time.Microsecond)
	proof := &state.Proof{
		BatchNumber:      proof1.BatchNumber,
		BatchNumberFinal: proof2.BatchNumberFinal,
		Prover:           &proverName,
		ProverID:         &proverID,
		InputProver:      string(b),
		GeneratingSince:  &now,
	}

	aggrProofID, err = prover.AggregatedProof(proof1.Proof, proof2.Proof)
	if err != nil {
		return false, fmt.Errorf("failed to get aggregated proof id, %w", err)
	}

	proof.ProofID = aggrProofID

	log.Infof("Proof ID for aggregated proof %d-%d: %v", proof.BatchNumber, proof.BatchNumberFinal, *proof.ProofID)

	recursiveProof, err := prover.WaitRecursiveProof(ctx, *proof.ProofID)
	if err != nil {
		return false, fmt.Errorf("failed to get aggregated proof from prover, %w", err)
	}

	log.Infof("Aggregated proof %s generated", *proof.ProofID)

	proof.Proof = recursiveProof

	// update the state by removing the 2 aggregated proofs and storing the
	// newly generated recursive proof
	dbTx, err := a.State.BeginStateTransaction(ctx)
	if err != nil {
		return false, fmt.Errorf("failed to begin transaction to update proof aggregation state %w", err)
	}

	err = a.State.DeleteGeneratedProofs(ctx, proof1.BatchNumber, proof2.BatchNumberFinal, dbTx)
	if err != nil {
<<<<<<< HEAD
		dbTx.Rollback(ctx) //nolint:errcheck
=======
		if err := dbTx.Rollback(ctx); err != nil {
			err := fmt.Errorf("failed to rollback proof aggregation state %w", err)
			log.Error(err.Error())
			return false, err
		}
>>>>>>> 6d529c66
		return false, fmt.Errorf("failed to delete previously aggregated proofs %w", err)
	}
	err = a.State.AddGeneratedProof(ctx, proof, dbTx)
	if err != nil {
<<<<<<< HEAD
		dbTx.Rollback(ctx) //nolint:errcheck
=======
		if err := dbTx.Rollback(ctx); err != nil {
			err := fmt.Errorf("failed to rollback proof aggregation state %w", err)
			log.Error(err.Error())
			return false, err
		}
>>>>>>> 6d529c66
		return false, fmt.Errorf("failed to store the recursive proof %w", err)
	}

	err = dbTx.Commit(ctx)
	if err != nil {
		return false, fmt.Errorf("failed to store the recursive proof %w", err)
	}

	// state is up to date, check if we can send the final proof using the
	// one just crafted.
	finalProofBuilt, err := a.tryBuildFinalProof(ctx, prover, proof)
	if err != nil {
		return false, fmt.Errorf("failed trying to check if recursive proof can be verified: %w", err)
	}

	// NOTE(pg): prover is done, use a.ctx from now on

	if !finalProofBuilt {
		proof.GeneratingSince = nil

		// final proof has not been generated, update the recursive proof
		err = a.State.UpdateGeneratedProof(a.ctx, proof, nil)
		if err != nil {
			log.Errorf("Failed to store batch proof result, err %v", err)
			return false, err
		}
	}

	return true, nil
}

func (a *Aggregator) getAndLockBatchToProve(ctx context.Context, prover proverInterface) (*state.Batch, *state.Proof, error) {
	a.StateDBMutex.Lock()
	defer a.StateDBMutex.Unlock()

	lastVerifiedBatch, err := a.State.GetLastVerifiedBatch(ctx, nil)
	if err != nil {
		return nil, nil, err
	}

	// Get virtual batch pending to generate proof
	batchToVerify, err := a.State.GetVirtualBatchToProve(ctx, lastVerifiedBatch.BatchNumber, nil)
	if err != nil {
		return nil, nil, err
	}

	log.Infof("Found virtual batch %d pending to generate proof", batchToVerify.BatchNumber)

	log.Infof("Checking profitability to aggregate batch, batchNumber: %d", batchToVerify.BatchNumber)

	// pass matic collateral as zero here, bcs in smart contract fee for aggregator is not defined yet
	isProfitable, err := a.ProfitabilityChecker.IsProfitable(ctx, big.NewInt(0))
	if err != nil {
		log.Errorf("Failed to check aggregator profitability, err: %v", err)
		return nil, nil, err
	}

	if !isProfitable {
		log.Infof("Batch %d is not profitable, matic collateral %d", batchToVerify.BatchNumber, big.NewInt(0))
		return nil, nil, err
	}

	proverID := prover.ID()
	proverName := prover.Name()
	now := time.Now().Round(time.Microsecond)
	proof := &state.Proof{
		BatchNumber:      batchToVerify.BatchNumber,
		BatchNumberFinal: batchToVerify.BatchNumber,
		Prover:           &proverName,
		ProverID:         &proverID,
		GeneratingSince:  &now,
	}

	// Avoid other prover to process the same batch
	err = a.State.AddGeneratedProof(ctx, proof, nil)
	if err != nil {
		log.Errorf("Failed to add batch proof, err: %v", err)
		return nil, nil, err
	}

	return batchToVerify, proof, nil
}

func (a *Aggregator) tryGenerateBatchProof(ctx context.Context, prover proverInterface) (bool, error) {
	log := log.WithFields("prover", prover.Name(), "proverId", prover.ID(), "proverAddr", prover.Addr())
	log.Debug("tryGenerateBatchProof start")

	batchToProve, proof, err0 := a.getAndLockBatchToProve(ctx, prover)
	if errors.Is(err0, state.ErrNotFound) {
		// nothing to proof, swallow the error
		log.Debug("Nothing to generate proof")
		return false, nil
	}
	if err0 != nil {
		return false, err0
	}

	var (
		genProofID *string
		err        error
	)

	defer func() {
		if err != nil {
			err2 := a.State.DeleteGeneratedProofs(a.ctx, proof.BatchNumber, proof.BatchNumberFinal, nil)
			if err2 != nil {
				log.Errorf("Failed to delete proof in progress, err: %v", err2)
			}
		}
		log.Debug("tryGenerateBatchProof end")
	}()

	log.Infof("Generating proof from batch [%d]", batchToProve.BatchNumber)

	log.Infof("Sending zki + batch to the prover, batchNumber [%d]", batchToProve.BatchNumber)
	inputProver, err := a.buildInputProver(ctx, batchToProve)
	if err != nil {
		return false, fmt.Errorf("failed to build input prover, %w", err)
	}

	b, err := json.Marshal(inputProver)
	if err != nil {
		return false, fmt.Errorf("failed to serialize input prover, %w", err)
	}

	proof.InputProver = string(b)

	log.Infof("Sending a batch to the prover. OldStateRoot [%#x], OldBatchNum [%d]",
		inputProver.PublicInputs.OldStateRoot, inputProver.PublicInputs.OldBatchNum)

	genProofID, err = prover.BatchProof(inputProver)
	if err != nil {
		return false, fmt.Errorf("failed to get batch proof id %w", err)
	}

	proof.ProofID = genProofID

	log.Infof("Proof ID for batch %d: %v", proof.BatchNumber, *proof.ProofID)

	resGetProof, err := prover.WaitRecursiveProof(ctx, *proof.ProofID)
	if err != nil {
		return false, fmt.Errorf("failed to get proof from prover %w", err)
	}

	log.Infof("Batch proof %s generated", *proof.ProofID)

	proof.Proof = resGetProof

	finalProofBuilt, err := a.tryBuildFinalProof(ctx, prover, proof)
	if err != nil {
		return false, fmt.Errorf("failed trying to build final proof %w", err)
	}

	// NOTE(pg): prover is done, use a.ctx from now on

	if !finalProofBuilt {
		proof.GeneratingSince = nil

		// final proof has not been generated, update the recursive proof
		err = a.State.UpdateGeneratedProof(a.ctx, proof, nil)
		if err != nil {
			log.Errorf("Failed to store batch proof result, err %v", err)
			return false, err
		}
	}

	return true, nil
}

// canVerifyProof returns true if we have reached the timeout to verify a proof
// and no other prover is verifying a proof (verifyingProof = false).
func (a *Aggregator) canVerifyProof() bool {
	a.TimeSendFinalProofMutex.RLock()
	defer a.TimeSendFinalProofMutex.RUnlock()
	return a.TimeSendFinalProof.Before(time.Now()) && !a.verifyingProof
}

// startProofVerification sets to true the verifyingProof variable to indicate that there is a proof verification in progress
func (a *Aggregator) startProofVerification() {
	a.TimeSendFinalProofMutex.Lock()
	defer a.TimeSendFinalProofMutex.Unlock()
	a.verifyingProof = true
}

// endProofVerification set verifyingProof to false to indicate that there is not proof verification in progress
func (a *Aggregator) endProofVerification() {
	a.TimeSendFinalProofMutex.Lock()
	defer a.TimeSendFinalProofMutex.Unlock()
	a.verifyingProof = false
}

// resetVerifyProofTime updates the timeout to verify a proof.
func (a *Aggregator) resetVerifyProofTime() {
	a.TimeSendFinalProofMutex.Lock()
	defer a.TimeSendFinalProofMutex.Unlock()
	a.TimeSendFinalProof = time.Now().Add(a.cfg.VerifyProofInterval.Duration)
}

<<<<<<< HEAD
func (a *Aggregator) isSynced(ctx context.Context, batchNumberFinal *uint64) bool {
	lastVerifiedBatch, err := a.State.GetLastVerifiedBatch(ctx, nil)

	if err != nil && err != state.ErrNotFound {
		log.Warnf("Failed to get last consolidated batch, err: %v", err)
=======
// isSynced checks if the state is synchronized with L1. If a batch number is
// provided, it makes sure that the state is synced with that batch.
func (a *Aggregator) isSynced(ctx context.Context, batchNum *uint64) bool {
	// get latest verified batch as seen by the synchronizer
	lastVerifiedBatch, err := a.State.GetLastVerifiedBatch(ctx, nil)
	if err == state.ErrNotFound {
		return false
	}
	if err != nil {
		log.Warnf("Failed to get last consolidated batch: %v", err)
>>>>>>> 6d529c66
		return false
	}

	if lastVerifiedBatch == nil {
		return false
	}

<<<<<<< HEAD
	if batchNumberFinal != nil && lastVerifiedBatch.BatchNumber < *batchNumberFinal {
		log.Infof("Waiting for the state to be synced, lastVerifiedBatchNum: %d, waiting for lastVerifiedBatchNum: %d", lastVerifiedBatch.BatchNumber, batchNumberFinal)
		return false
	}

=======
	if batchNum != nil && lastVerifiedBatch.BatchNumber < *batchNum {
		log.Infof("Waiting for the state to be synced, lastVerifiedBatchNum: %d, waiting for batch: %d", lastVerifiedBatch.BatchNumber, batchNum)
		return false
	}

	// latest verified batch in L1
>>>>>>> 6d529c66
	lastVerifiedEthBatchNum, err := a.Ethman.GetLatestVerifiedBatchNum()
	if err != nil {
		log.Warnf("Failed to get last eth batch, err: %v", err)
		return false
	}

<<<<<<< HEAD
=======
	// check if L2 is synced with L1
>>>>>>> 6d529c66
	if lastVerifiedBatch.BatchNumber < lastVerifiedEthBatchNum {
		log.Infof("Waiting for the state to be synced, lastVerifiedBatchNum: %d, lastVerifiedEthBatchNum: %d, waiting for batch",
			lastVerifiedBatch.BatchNumber, lastVerifiedEthBatchNum)
		return false
	}

	return true
}

func (a *Aggregator) buildInputProver(ctx context.Context, batchToVerify *state.Batch) (*pb.InputProver, error) {
	previousBatch, err := a.State.GetBatchByNumber(ctx, batchToVerify.BatchNumber-1, nil)
	if err != nil && err != state.ErrStateNotSynchronized {
		return nil, fmt.Errorf("failed to get previous batch, err: %v", err)
	}

	inputProver := &pb.InputProver{
		PublicInputs: &pb.PublicInputs{
			OldStateRoot:    previousBatch.StateRoot.Bytes(),
			OldAccInputHash: previousBatch.AccInputHash.Bytes(),
			OldBatchNum:     previousBatch.BatchNumber,
			ChainId:         a.cfg.ChainID,
			ForkId:          a.cfg.ForkId,
			BatchL2Data:     batchToVerify.BatchL2Data,
			GlobalExitRoot:  batchToVerify.GlobalExitRoot.Bytes(),
			EthTimestamp:    uint64(batchToVerify.Timestamp.Unix()),
			SequencerAddr:   batchToVerify.Coinbase.String(),
			AggregatorAddr:  a.cfg.SenderAddress,
		},
		Db:                map[string]string{},
		ContractsBytecode: map[string]string{},
	}

	return inputProver, nil
}

// healthChecker will provide an implementation of the HealthCheck interface.
type healthChecker struct{}

// newHealthChecker returns a health checker according to standard package
// grpc.health.v1.
func newHealthChecker() *healthChecker {
	return &healthChecker{}
}

// HealthCheck interface implementation.

// Check returns the current status of the server for unary gRPC health requests,
// for now if the server is up and able to respond we will always return SERVING.
func (hc *healthChecker) Check(ctx context.Context, req *grpchealth.HealthCheckRequest) (*grpchealth.HealthCheckResponse, error) {
	log.Info("Serving the Check request for health check")
	return &grpchealth.HealthCheckResponse{
		Status: grpchealth.HealthCheckResponse_SERVING,
	}, nil
}

// Watch returns the current status of the server for stream gRPC health requests,
// for now if the server is up and able to respond we will always return SERVING.
func (hc *healthChecker) Watch(req *grpchealth.HealthCheckRequest, server grpchealth.Health_WatchServer) error {
	log.Info("Serving the Watch request for health check")
	return server.Send(&grpchealth.HealthCheckResponse{
		Status: grpchealth.HealthCheckResponse_SERVING,
	})
}

func (a *Aggregator) handleMonitoredTxResult(result ethtxmanager.MonitoredTxResult) {
	resLog := log.WithFields("owner", ethTxManagerOwner, "txId", result.ID)
	if result.Status == ethtxmanager.MonitoredTxStatusFailed {
		resLog.Fatal("failed to send batch verification, TODO: review this fatal and define what to do in this case")
	}

	// monitoredIDFormat: "proof-from-%v-to-%v"
	idSlice := strings.Split(result.ID, "-")
	proofBatchNumberStr := idSlice[2]
	proofBatchNumber, err := strconv.ParseUint(proofBatchNumberStr, encoding.Base10, 0)
	if err != nil {
		resLog.Errorf("failed to read final proof batch number from monitored tx: %v", err)
	}

	proofBatchNumberFinalStr := idSlice[4]
	proofBatchNumberFinal, err := strconv.ParseUint(proofBatchNumberFinalStr, encoding.Base10, 0)
	if err != nil {
		resLog.Errorf("failed to read final proof batch number final from monitored tx: %v", err)
	}

	log := log.WithFields("txId", result.ID, "batches", fmt.Sprintf("%d-%d", proofBatchNumber, proofBatchNumberFinal))
	log.Info("Final proof verified")

	// wait for the synchronizer to catch up the verified batches
	log.Debug("A final proof has been sent, waiting for the network to be synced")
	for !a.isSynced(a.ctx, &proofBatchNumberFinal) {
		log.Info("Waiting for synchronizer to sync...")
		time.Sleep(a.cfg.RetryTime.Duration)
	}

<<<<<<< HEAD
	// network is synced with the final proof, we can safely delete the recursive proofs
	err = a.State.DeleteGeneratedProofs(a.ctx, proofBatchNumber, proofBatchNumberFinal, nil)
	if err != nil {
		log.Errorf("failed to store proof aggregation result: %v", err)
	}
=======
	// network is synced with the final proof, we can safely delete all recursive
	// proofs up to the last synced batch
	err = a.State.CleanupGeneratedProofs(a.ctx, proofBatchNumberFinal, nil)
	if err != nil {
		log.Errorf("failed to store proof aggregation result: %v", err)
	}
}

func buildMonitoredTxID(batchNumber, batchNumberFinal uint64) string {
	return fmt.Sprintf(monitoredIDFormat, batchNumber, batchNumberFinal)
}

func (a *Aggregator) cleanupLockedProofs() {
	for {
		select {
		case <-a.ctx.Done():
			return
		case <-time.After(a.TimeCleanupLockedProofs.Duration):
			n, err := a.State.CleanupLockedProofs(a.ctx, a.cfg.GeneratingProofCleanupThreshold, nil)
			if err != nil {
				log.Errorf("failed to cleanup locked proofs: %v", err)
			}
			if n == 1 {
				log.Warn("Found a stale proof and removed form cache")
			} else if n > 1 {
				log.Warnf("Found %d stale proofs and removed from cache", n)
			}
		}
	}
>>>>>>> 6d529c66
}<|MERGE_RESOLUTION|>--- conflicted
+++ resolved
@@ -15,10 +15,7 @@
 	"github.com/0xPolygonHermez/zkevm-node/aggregator/metrics"
 	"github.com/0xPolygonHermez/zkevm-node/aggregator/pb"
 	"github.com/0xPolygonHermez/zkevm-node/aggregator/prover"
-<<<<<<< HEAD
-=======
 	"github.com/0xPolygonHermez/zkevm-node/config/types"
->>>>>>> 6d529c66
 	"github.com/0xPolygonHermez/zkevm-node/encoding"
 	ethmanTypes "github.com/0xPolygonHermez/zkevm-node/etherman/types"
 	"github.com/0xPolygonHermez/zkevm-node/ethtxmanager"
@@ -255,11 +252,7 @@
 
 			finalBatch, err := a.State.GetBatchByNumber(ctx, proof.BatchNumberFinal, nil)
 			if err != nil {
-<<<<<<< HEAD
-				log.Errorf("Failed to retrieve batch with number [%d]", proof.BatchNumberFinal)
-=======
 				log.Errorf("failed to retrieve batch with number [%d]: %v", proof.BatchNumberFinal, err)
->>>>>>> 6d529c66
 				a.endProofVerification()
 				continue
 			}
@@ -280,11 +273,7 @@
 				a.handleFailureToAddVerifyBatchToBeMonitored(ctx, proof)
 				continue
 			}
-<<<<<<< HEAD
-			monitoredTxID := fmt.Sprintf(monitoredIDFormat, proof.BatchNumber, proof.BatchNumberFinal)
-=======
 			monitoredTxID := buildMonitoredTxID(proof.BatchNumber, proof.BatchNumberFinal)
->>>>>>> 6d529c66
 			err = a.EthTxManager.Add(ctx, ethTxManagerOwner, monitoredTxID, sender, to, nil, data, nil)
 			if err != nil {
 				log := log.WithFields("tx", monitoredTxID)
@@ -306,24 +295,6 @@
 
 func (a *Aggregator) handleFailureToAddVerifyBatchToBeMonitored(ctx context.Context, proof *state.Proof) {
 	log := log.WithFields("proofId", proof.ProofID, "batches", fmt.Sprintf("%d-%d", proof.BatchNumber, proof.BatchNumberFinal))
-<<<<<<< HEAD
-	proof.Generating = false
-	err := a.State.UpdateGeneratedProof(ctx, proof, nil)
-	if err != nil {
-		log.Errorf("failed updating proof state (false), err: %v", err)
-	}
-	a.endProofVerification()
-}
-
-// buildFinalProof builds and return the final proof for an aggregated/batch proof.
-func (a *Aggregator) buildFinalProof(ctx context.Context, prover proverInterface, proof *state.Proof) (*pb.FinalProof, error) {
-	log.Infof("Prover { ID[%s], addr[%s] }  is going to be used to generate final proof for batches [%d-%d]",
-		prover.ID(), prover.Addr(), proof.BatchNumber, proof.BatchNumberFinal)
-
-	finalProofID, err := prover.FinalProof(proof.Proof, a.cfg.SenderAddress)
-	if err != nil {
-		return nil, fmt.Errorf("failed to get final proof id, %w", err)
-=======
 	proof.GeneratingSince = nil
 	err := a.State.UpdateGeneratedProof(ctx, proof, nil)
 	if err != nil {
@@ -345,7 +316,6 @@
 	finalProofID, err := prover.FinalProof(proof.Proof, a.cfg.SenderAddress)
 	if err != nil {
 		return nil, fmt.Errorf("failed to get final proof id: %w", err)
->>>>>>> 6d529c66
 	}
 	proof.ProofID = finalProofID
 
@@ -354,17 +324,10 @@
 
 	finalProof, err := prover.WaitFinalProof(ctx, *proof.ProofID)
 	if err != nil {
-<<<<<<< HEAD
-		return nil, fmt.Errorf("failed to get final proof from prover, %w", err)
-	}
-
-	log.Infof("Final proof [%s] generated", *proof.ProofID)
-=======
 		return nil, fmt.Errorf("failed to get final proof from prover: %w", err)
 	}
 
 	log.Info("Final proof generated")
->>>>>>> 6d529c66
 
 	// mock prover sanity check
 	if string(finalProof.Public.NewStateRoot) == mockedStateRoot && string(finalProof.Public.NewLocalExitRoot) == mockedLocalExitRoot {
@@ -455,15 +418,6 @@
 	finalProof, err := a.buildFinalProof(ctx, prover, proof)
 	if err != nil {
 		return false, fmt.Errorf("failed to build final proof, %w", err)
-<<<<<<< HEAD
-	}
-	if finalProof == nil {
-		// If finalProof has not been generated for any reason,
-		// generate error and return (this also will unlock the proof to verify)
-		err = errors.New("error generating final proof for proof ready to verify")
-		return false, err
-=======
->>>>>>> 6d529c66
 	}
 
 	msg := finalProofMsg{
@@ -593,15 +547,11 @@
 	}
 
 	if err != nil {
-<<<<<<< HEAD
-		dbTx.Rollback(ctx) //nolint:errcheck
-=======
 		if err := dbTx.Rollback(ctx); err != nil {
 			err := fmt.Errorf("failed to rollback proof aggregation state %w", err)
 			log.Error(err.Error())
 			return nil, nil, err
 		}
->>>>>>> 6d529c66
 		return nil, nil, fmt.Errorf("failed to set proof aggregation state %w", err)
 	}
 
@@ -692,28 +642,20 @@
 
 	err = a.State.DeleteGeneratedProofs(ctx, proof1.BatchNumber, proof2.BatchNumberFinal, dbTx)
 	if err != nil {
-<<<<<<< HEAD
-		dbTx.Rollback(ctx) //nolint:errcheck
-=======
 		if err := dbTx.Rollback(ctx); err != nil {
 			err := fmt.Errorf("failed to rollback proof aggregation state %w", err)
 			log.Error(err.Error())
 			return false, err
 		}
->>>>>>> 6d529c66
 		return false, fmt.Errorf("failed to delete previously aggregated proofs %w", err)
 	}
 	err = a.State.AddGeneratedProof(ctx, proof, dbTx)
 	if err != nil {
-<<<<<<< HEAD
-		dbTx.Rollback(ctx) //nolint:errcheck
-=======
 		if err := dbTx.Rollback(ctx); err != nil {
 			err := fmt.Errorf("failed to rollback proof aggregation state %w", err)
 			log.Error(err.Error())
 			return false, err
 		}
->>>>>>> 6d529c66
 		return false, fmt.Errorf("failed to store the recursive proof %w", err)
 	}
 
@@ -912,13 +854,6 @@
 	a.TimeSendFinalProof = time.Now().Add(a.cfg.VerifyProofInterval.Duration)
 }
 
-<<<<<<< HEAD
-func (a *Aggregator) isSynced(ctx context.Context, batchNumberFinal *uint64) bool {
-	lastVerifiedBatch, err := a.State.GetLastVerifiedBatch(ctx, nil)
-
-	if err != nil && err != state.ErrNotFound {
-		log.Warnf("Failed to get last consolidated batch, err: %v", err)
-=======
 // isSynced checks if the state is synchronized with L1. If a batch number is
 // provided, it makes sure that the state is synced with that batch.
 func (a *Aggregator) isSynced(ctx context.Context, batchNum *uint64) bool {
@@ -929,7 +864,6 @@
 	}
 	if err != nil {
 		log.Warnf("Failed to get last consolidated batch: %v", err)
->>>>>>> 6d529c66
 		return false
 	}
 
@@ -937,30 +871,19 @@
 		return false
 	}
 
-<<<<<<< HEAD
-	if batchNumberFinal != nil && lastVerifiedBatch.BatchNumber < *batchNumberFinal {
-		log.Infof("Waiting for the state to be synced, lastVerifiedBatchNum: %d, waiting for lastVerifiedBatchNum: %d", lastVerifiedBatch.BatchNumber, batchNumberFinal)
-		return false
-	}
-
-=======
 	if batchNum != nil && lastVerifiedBatch.BatchNumber < *batchNum {
 		log.Infof("Waiting for the state to be synced, lastVerifiedBatchNum: %d, waiting for batch: %d", lastVerifiedBatch.BatchNumber, batchNum)
 		return false
 	}
 
 	// latest verified batch in L1
->>>>>>> 6d529c66
 	lastVerifiedEthBatchNum, err := a.Ethman.GetLatestVerifiedBatchNum()
 	if err != nil {
 		log.Warnf("Failed to get last eth batch, err: %v", err)
 		return false
 	}
 
-<<<<<<< HEAD
-=======
 	// check if L2 is synced with L1
->>>>>>> 6d529c66
 	if lastVerifiedBatch.BatchNumber < lastVerifiedEthBatchNum {
 		log.Infof("Waiting for the state to be synced, lastVerifiedBatchNum: %d, lastVerifiedEthBatchNum: %d, waiting for batch",
 			lastVerifiedBatch.BatchNumber, lastVerifiedEthBatchNum)
@@ -1055,13 +978,6 @@
 		time.Sleep(a.cfg.RetryTime.Duration)
 	}
 
-<<<<<<< HEAD
-	// network is synced with the final proof, we can safely delete the recursive proofs
-	err = a.State.DeleteGeneratedProofs(a.ctx, proofBatchNumber, proofBatchNumberFinal, nil)
-	if err != nil {
-		log.Errorf("failed to store proof aggregation result: %v", err)
-	}
-=======
 	// network is synced with the final proof, we can safely delete all recursive
 	// proofs up to the last synced batch
 	err = a.State.CleanupGeneratedProofs(a.ctx, proofBatchNumberFinal, nil)
@@ -1091,5 +1007,4 @@
 			}
 		}
 	}
->>>>>>> 6d529c66
 }