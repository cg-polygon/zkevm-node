package jsonrpc

import (
	"context"
	"encoding/json"
	"errors"
	"math/big"
	"strings"
	"testing"
	"time"

	"github.com/0xPolygonHermez/zkevm-node/encoding"
	"github.com/0xPolygonHermez/zkevm-node/hex"
	"github.com/0xPolygonHermez/zkevm-node/jsonrpc/types"
	"github.com/0xPolygonHermez/zkevm-node/pool"
	"github.com/0xPolygonHermez/zkevm-node/pool/pgpoolstorage"
	"github.com/0xPolygonHermez/zkevm-node/state"
	"github.com/0xPolygonHermez/zkevm-node/state/runtime"
	"github.com/ethereum/go-ethereum"
	"github.com/ethereum/go-ethereum/accounts/abi/bind"
	"github.com/ethereum/go-ethereum/common"
	coreTypes "github.com/ethereum/go-ethereum/core/types"
	"github.com/ethereum/go-ethereum/crypto"
	"github.com/ethereum/go-ethereum/rpc"
	"github.com/ethereum/go-ethereum/trie"
	"github.com/gorilla/websocket"
	"github.com/jackc/pgx/v4"
	"github.com/stretchr/testify/assert"
	"github.com/stretchr/testify/mock"
	"github.com/stretchr/testify/require"
)

func TestBlockNumber(t *testing.T) {
	s, m, c := newSequencerMockedServer(t)
	defer s.Stop()

	type testCase struct {
		Name           string
		ExpectedResult uint64
		ExpectedError  interface{}
		SetupMocks     func(m *mocksWrapper)
	}

	testCases := []testCase{
		{
			Name:           "get block number successfully",
			ExpectedError:  nil,
			ExpectedResult: 10,
			SetupMocks: func(m *mocksWrapper) {
				m.DbTx.
					On("Commit", context.Background()).
					Return(nil).
					Once()

				m.State.
					On("BeginStateTransaction", context.Background()).
					Return(m.DbTx, nil).
					Once()

				m.State.
					On("GetLastL2BlockNumber", context.Background(), m.DbTx).
					Return(uint64(10), nil).
					Once()
			},
		},
		{
			Name:           "failed to get block number",
			ExpectedError:  types.NewRPCError(types.DefaultErrorCode, "failed to get the last block number from state"),
			ExpectedResult: 0,
			SetupMocks: func(m *mocksWrapper) {
				m.DbTx.
					On("Rollback", context.Background()).
					Return(nil).
					Once()

				m.State.
					On("BeginStateTransaction", context.Background()).
					Return(m.DbTx, nil).
					Once()

				m.State.
					On("GetLastL2BlockNumber", context.Background(), m.DbTx).
					Return(uint64(0), errors.New("failed to get last block number")).
					Once()
			},
		},
	}

	for _, testCase := range testCases {
		t.Run(testCase.Name, func(t *testing.T) {
			tc := testCase
			tc.SetupMocks(m)

			result, err := c.BlockNumber(context.Background())
			assert.Equal(t, testCase.ExpectedResult, result)

			if err != nil || testCase.ExpectedError != nil {
				if expectedErr, ok := testCase.ExpectedError.(*types.RPCError); ok {
					rpcErr := err.(rpc.Error)
					assert.Equal(t, expectedErr.ErrorCode(), rpcErr.ErrorCode())
					assert.Equal(t, expectedErr.Error(), rpcErr.Error())
				} else {
					assert.Equal(t, testCase.ExpectedError, err)
				}
			}
		})
	}
}

func TestCall(t *testing.T) {
	s, m, c := newSequencerMockedServer(t)
	defer s.Stop()

	type testCase struct {
		name           string
		from           common.Address
		to             *common.Address
		gas            uint64
		gasPrice       *big.Int
		value          *big.Int
		data           []byte
		blockNumber    *big.Int
		expectedResult []byte
		expectedError  interface{}
		setupMocks     func(Config, *mocksWrapper, *testCase)
	}

	testCases := []*testCase{
		{
			name:           "Transaction with all information",
			from:           common.HexToAddress("0x1"),
			to:             addressPtr(common.HexToAddress("0x2")),
			gas:            uint64(24000),
			gasPrice:       big.NewInt(1),
			value:          big.NewInt(2),
			data:           []byte("data"),
			expectedResult: []byte("hello world"),
			expectedError:  nil,
			setupMocks: func(c Config, m *mocksWrapper, testCase *testCase) {
				blockNumber := uint64(1)
				nonce := uint64(7)
				m.DbTx.On("Commit", context.Background()).Return(nil).Once()
				m.State.On("BeginStateTransaction", context.Background()).Return(m.DbTx, nil).Once()
				m.State.On("GetLastL2BlockNumber", context.Background(), m.DbTx).Return(blockNumber, nil).Once()
				txMatchBy := mock.MatchedBy(func(tx *coreTypes.Transaction) bool {
					return tx != nil &&
						tx.Gas() == testCase.gas &&
						tx.To().Hex() == testCase.to.Hex() &&
						tx.GasPrice().Uint64() == testCase.gasPrice.Uint64() &&
						tx.Value().Uint64() == testCase.value.Uint64() &&
						hex.EncodeToHex(tx.Data()) == hex.EncodeToHex(testCase.data) &&
						tx.Nonce() == nonce
				})
				m.State.On("GetNonce", context.Background(), testCase.from, blockNumber, m.DbTx).Return(nonce, nil).Once()
				m.State.On("ProcessUnsignedTransaction", context.Background(), txMatchBy, testCase.from, blockNumber, false, m.DbTx).Return(&runtime.ExecutionResult{ReturnValue: testCase.expectedResult}).Once()
			},
		},
		{
			name:           "Transaction without from and gas from latest block",
			to:             addressPtr(common.HexToAddress("0x2")),
			gasPrice:       big.NewInt(0),
			value:          big.NewInt(2),
			data:           []byte("data"),
			expectedResult: []byte("hello world"),
			expectedError:  nil,
			setupMocks: func(c Config, m *mocksWrapper, testCase *testCase) {
				blockNumber := uint64(1)
				block := coreTypes.NewBlockWithHeader(&coreTypes.Header{Root: common.Hash{}, GasLimit: s.Config.MaxCumulativeGasUsed})
				m.DbTx.On("Commit", context.Background()).Return(nil).Once()
				m.State.On("BeginStateTransaction", context.Background()).Return(m.DbTx, nil).Once()
				m.State.On("GetLastL2BlockNumber", context.Background(), m.DbTx).Return(blockNumber, nil).Once()
				m.State.On("GetLastL2Block", context.Background(), m.DbTx).Return(block, nil).Once()
				txMatchBy := mock.MatchedBy(func(tx *coreTypes.Transaction) bool {
					hasTx := tx != nil
					gasMatch := tx.Gas() == block.Header().GasLimit
					toMatch := tx.To().Hex() == testCase.to.Hex()
					gasPriceMatch := tx.GasPrice().Uint64() == testCase.gasPrice.Uint64()
					valueMatch := tx.Value().Uint64() == testCase.value.Uint64()
					dataMatch := hex.EncodeToHex(tx.Data()) == hex.EncodeToHex(testCase.data)
					return hasTx && gasMatch && toMatch && gasPriceMatch && valueMatch && dataMatch
				})
				m.State.On("ProcessUnsignedTransaction", context.Background(), txMatchBy, common.HexToAddress(c.DefaultSenderAddress), blockNumber, false, m.DbTx).Return(&runtime.ExecutionResult{ReturnValue: testCase.expectedResult}).Once()
			},
		},
		{
			name:           "Transaction without from and gas from pending block",
			to:             addressPtr(common.HexToAddress("0x2")),
			gasPrice:       big.NewInt(0),
			value:          big.NewInt(2),
			data:           []byte("data"),
			blockNumber:    big.NewInt(-1),
			expectedResult: []byte("hello world"),
			expectedError:  nil,
			setupMocks: func(c Config, m *mocksWrapper, testCase *testCase) {
				blockNumber := uint64(1)
				block := coreTypes.NewBlockWithHeader(&coreTypes.Header{Number: big.NewInt(1), Root: common.Hash{}, GasLimit: s.Config.MaxCumulativeGasUsed})
				m.DbTx.On("Commit", context.Background()).Return(nil).Once()
				m.State.On("BeginStateTransaction", context.Background()).Return(m.DbTx, nil).Once()
				m.State.On("GetLastL2BlockNumber", context.Background(), m.DbTx).Return(blockNumber, nil).Once()
				m.State.On("GetLastL2Block", context.Background(), m.DbTx).Return(block, nil).Once()
				txMatchBy := mock.MatchedBy(func(tx *coreTypes.Transaction) bool {
					hasTx := tx != nil
					gasMatch := tx.Gas() == block.Header().GasLimit
					toMatch := tx.To().Hex() == testCase.to.Hex()
					gasPriceMatch := tx.GasPrice().Uint64() == testCase.gasPrice.Uint64()
					valueMatch := tx.Value().Uint64() == testCase.value.Uint64()
					dataMatch := hex.EncodeToHex(tx.Data()) == hex.EncodeToHex(testCase.data)
					return hasTx && gasMatch && toMatch && gasPriceMatch && valueMatch && dataMatch
				})
				m.State.On("ProcessUnsignedTransaction", context.Background(), txMatchBy, common.HexToAddress(c.DefaultSenderAddress), blockNumber, false, m.DbTx).Return(&runtime.ExecutionResult{ReturnValue: testCase.expectedResult}).Once()
			},
		},
		{
			name:           "Transaction without from and gas and failed to get latest block header",
			to:             addressPtr(common.HexToAddress("0x2")),
			gasPrice:       big.NewInt(1),
			value:          big.NewInt(2),
			data:           []byte("data"),
			expectedResult: nil,
			expectedError:  types.NewRPCError(types.DefaultErrorCode, "failed to get block header"),
			setupMocks: func(c Config, m *mocksWrapper, testCase *testCase) {
				m.DbTx.On("Rollback", context.Background()).Return(nil).Once()
				m.State.On("BeginStateTransaction", context.Background()).Return(m.DbTx, nil).Once()
				m.State.On("GetLastL2Block", context.Background(), m.DbTx).Return(nil, errors.New("failed to get last block")).Once()
			},
		},
		{
			name:           "Transaction without from and gas and failed to get pending block header",
			to:             addressPtr(common.HexToAddress("0x2")),
			gasPrice:       big.NewInt(1),
			value:          big.NewInt(2),
			data:           []byte("data"),
			blockNumber:    big.NewInt(-1),
			expectedResult: nil,
			expectedError:  types.NewRPCError(types.DefaultErrorCode, "failed to get block header"),
			setupMocks: func(c Config, m *mocksWrapper, testCase *testCase) {
				m.DbTx.On("Rollback", context.Background()).Return(nil).Once()
				m.State.On("BeginStateTransaction", context.Background()).Return(m.DbTx, nil).Once()
				m.State.On("GetLastL2Block", context.Background(), m.DbTx).Return(nil, errors.New("failed to get last block")).Once()
			},
		},
		{
			name:           "Transaction with gas but failed to get last block number",
			from:           common.HexToAddress("0x1"),
			to:             addressPtr(common.HexToAddress("0x2")),
			gas:            uint64(24000),
			gasPrice:       big.NewInt(1),
			value:          big.NewInt(2),
			data:           []byte("data"),
			expectedResult: nil,
			expectedError:  types.NewRPCError(types.DefaultErrorCode, "failed to get the last block number from state"),
			setupMocks: func(c Config, m *mocksWrapper, testCase *testCase) {
				m.DbTx.On("Rollback", context.Background()).Return(nil).Once()
				m.State.On("BeginStateTransaction", context.Background()).Return(m.DbTx, nil).Once()
				m.State.On("GetLastL2BlockNumber", context.Background(), m.DbTx).Return(uint64(0), errors.New("failed to get last block number")).Once()
			},
		},
		{
			name:           "Transaction with all information but failed to process unsigned transaction",
			from:           common.HexToAddress("0x1"),
			to:             addressPtr(common.HexToAddress("0x2")),
			gas:            uint64(24000),
			gasPrice:       big.NewInt(1),
			value:          big.NewInt(2),
			data:           []byte("data"),
			expectedResult: nil,
			expectedError:  types.NewRPCError(types.RevertedErrorCode, "failed to process unsigned transaction"),
			setupMocks: func(c Config, m *mocksWrapper, testCase *testCase) {
				blockNumber := uint64(1)
				nonce := uint64(7)
				m.DbTx.On("Rollback", context.Background()).Return(nil).Once()
				m.State.On("BeginStateTransaction", context.Background()).Return(m.DbTx, nil).Once()
				m.State.On("GetLastL2BlockNumber", context.Background(), m.DbTx).Return(blockNumber, nil).Once()
				txMatchBy := mock.MatchedBy(func(tx *coreTypes.Transaction) bool {
					hasTx := tx != nil
					gasMatch := tx.Gas() == testCase.gas
					toMatch := tx.To().Hex() == testCase.to.Hex()
					gasPriceMatch := tx.GasPrice().Uint64() == testCase.gasPrice.Uint64()
					valueMatch := tx.Value().Uint64() == testCase.value.Uint64()
					dataMatch := hex.EncodeToHex(tx.Data()) == hex.EncodeToHex(testCase.data)
					nonceMatch := tx.Nonce() == nonce
					return hasTx && gasMatch && toMatch && gasPriceMatch && valueMatch && dataMatch && nonceMatch
				})
				m.State.On("GetNonce", context.Background(), testCase.from, blockNumber, m.DbTx).Return(nonce, nil).Once()
				m.State.On("ProcessUnsignedTransaction", context.Background(), txMatchBy, testCase.from, blockNumber, false, m.DbTx).Return(&runtime.ExecutionResult{Err: errors.New("failed to process unsigned transaction")}).Once()
			},
		},
	}

	for _, testCase := range testCases {
		t.Run(testCase.name, func(t *testing.T) {
			msg := ethereum.CallMsg{From: testCase.from, To: testCase.to, Gas: testCase.gas, GasPrice: testCase.gasPrice, Value: testCase.value, Data: testCase.data}

			testCase.setupMocks(s.Config, m, testCase)

			result, err := c.CallContract(context.Background(), msg, testCase.blockNumber)
			assert.Equal(t, testCase.expectedResult, result)
			if err != nil || testCase.expectedError != nil {
				if expectedErr, ok := testCase.expectedError.(*types.RPCError); ok {
					rpcErr := err.(rpc.Error)
					assert.Equal(t, expectedErr.ErrorCode(), rpcErr.ErrorCode())
					assert.Equal(t, expectedErr.Error(), rpcErr.Error())
				} else {
					assert.Equal(t, testCase.expectedError, err)
				}
			}
		})
	}
}

func TestChainID(t *testing.T) {
	s, _, c := newSequencerMockedServer(t)
	defer s.Stop()

	chainID, err := c.ChainID(context.Background())
	require.NoError(t, err)

	assert.Equal(t, s.Config.ChainID, chainID.Uint64())
}

func TestEstimateGas(t *testing.T) {
	s, m, c := newSequencerMockedServer(t)
	defer s.Stop()

	type testCase struct {
		name       string
		from       common.Address
		to         *common.Address
		gas        uint64
		gasPrice   *big.Int
		value      *big.Int
		data       []byte
		setupMocks func(Config, *mocksWrapper, *testCase)

		expectedResult uint64
	}

	testCases := []testCase{
		{
			name:           "Transaction with all information",
			from:           common.HexToAddress("0x1"),
			to:             addressPtr(common.HexToAddress("0x2")),
			gas:            uint64(24000),
			gasPrice:       big.NewInt(1),
			value:          big.NewInt(2),
			data:           []byte("data"),
			expectedResult: 100,
			setupMocks: func(c Config, m *mocksWrapper, testCase *testCase) {
				blockNumber := uint64(10)
				nonce := uint64(7)
				txMatchBy := mock.MatchedBy(func(tx *coreTypes.Transaction) bool {
					if tx == nil {
						return false
					}

					matchTo := tx.To().Hex() == testCase.to.Hex()
					matchGasPrice := tx.GasPrice().Uint64() == testCase.gasPrice.Uint64()
					matchValue := tx.Value().Uint64() == testCase.value.Uint64()
					matchData := hex.EncodeToHex(tx.Data()) == hex.EncodeToHex(testCase.data)
					matchNonce := tx.Nonce() == nonce
					return matchTo && matchGasPrice && matchValue && matchData && matchNonce
				})

				m.DbTx.On("Commit", context.Background()).Return(nil).Once()
				m.State.On("BeginStateTransaction", context.Background()).Return(m.DbTx, nil).Once()

				m.State.
					On("GetLastL2BlockNumber", context.Background(), m.DbTx).
					Return(blockNumber, nil).
					Once()

				m.State.
					On("GetNonce", context.Background(), testCase.from, blockNumber, m.DbTx).
					Return(nonce, nil).
					Once()

				var nilBlockNumber *uint64
				m.State.
					On("EstimateGas", txMatchBy, testCase.from, nilBlockNumber, m.DbTx).
					Return(testCase.expectedResult, nil).
					Once()
			},
		},
		{
			name:           "Transaction without from and gas",
			to:             addressPtr(common.HexToAddress("0x2")),
			gasPrice:       big.NewInt(0),
			value:          big.NewInt(2),
			data:           []byte("data"),
			expectedResult: 100,
			setupMocks: func(c Config, m *mocksWrapper, testCase *testCase) {
				blockNumber := uint64(9)
				nonce := uint64(0)
				txMatchBy := mock.MatchedBy(func(tx *coreTypes.Transaction) bool {
					if tx == nil {
						return false
					}

					matchTo := tx.To().Hex() == testCase.to.Hex()
					matchGasPrice := tx.GasPrice().Uint64() == testCase.gasPrice.Uint64()
					matchValue := tx.Value().Uint64() == testCase.value.Uint64()
					matchData := hex.EncodeToHex(tx.Data()) == hex.EncodeToHex(testCase.data)
					matchNonce := tx.Nonce() == nonce
					return matchTo && matchGasPrice && matchValue && matchData && matchNonce
				})

				m.DbTx.On("Commit", context.Background()).Return(nil).Once()
				m.State.On("BeginStateTransaction", context.Background()).Return(m.DbTx, nil).Once()

				m.State.
					On("GetLastL2BlockNumber", context.Background(), m.DbTx).
					Return(blockNumber, nil).
					Once()

				var nilBlockNumber *uint64
				m.State.
					On("EstimateGas", txMatchBy, common.HexToAddress(c.DefaultSenderAddress), nilBlockNumber, m.DbTx).
					Return(testCase.expectedResult, nil).
					Once()
			},
		},
	}

	for _, testCase := range testCases {
		t.Run(testCase.name, func(t *testing.T) {
			tc := testCase
			tc.setupMocks(s.Config, m, &tc)

			msg := ethereum.CallMsg{From: testCase.from, To: testCase.to, Gas: testCase.gas, GasPrice: testCase.gasPrice, Value: testCase.value, Data: testCase.data}
			result, err := c.EstimateGas(context.Background(), msg)
			require.NoError(t, err)

			assert.Equal(t, testCase.expectedResult, result)
		})
	}
}

func TestGasPrice(t *testing.T) {
	s, m, c := newSequencerMockedServer(t)
	defer s.Stop()

	testCases := []struct {
		name             string
		gasPrice         uint64
		error            error
		expectedGasPrice uint64
	}{
		{"GasPrice nil", 0, nil, 0},
		{"GasPrice with value", 50, nil, 50},
		{"failed to get gas price", 50, errors.New("failed to get gas price"), 0},
	}

	for _, testCase := range testCases {
		t.Run(testCase.name, func(t *testing.T) {
			m.Pool.
				On("GetGasPrice", context.Background()).
				Return(testCase.gasPrice, testCase.error).
				Once()

			gasPrice, err := c.SuggestGasPrice(context.Background())
			require.NoError(t, err)
			assert.Equal(t, testCase.expectedGasPrice, gasPrice.Uint64())
		})
	}
}

func TestGetBalance(t *testing.T) {
	s, m, c := newSequencerMockedServer(t)
	defer s.Stop()

	type testCase struct {
		name            string
		addr            common.Address
		balance         *big.Int
		blockNumber     *big.Int
		expectedBalance uint64
		expectedError   *types.RPCError
		setupMocks      func(m *mocksWrapper, t *testCase)
	}

	testCases := []testCase{
		{
			name:            "get balance but failed to get latest block number",
			addr:            common.HexToAddress("0x123"),
			balance:         big.NewInt(1000),
			blockNumber:     nil,
			expectedBalance: 0,
			expectedError:   types.NewRPCError(types.DefaultErrorCode, "failed to get the last block number from state"),
			setupMocks: func(m *mocksWrapper, t *testCase) {
				m.DbTx.
					On("Rollback", context.Background()).
					Return(nil).
					Once()

				m.State.
					On("BeginStateTransaction", context.Background()).
					Return(m.DbTx, nil).
					Once()

				m.State.
					On("GetLastL2BlockNumber", context.Background(), m.DbTx).
					Return(uint64(0), errors.New("failed to get last block number")).
					Once()
			},
		},
		{
			name:            "get balance for block nil",
			addr:            common.HexToAddress("0x123"),
			balance:         big.NewInt(1000),
			blockNumber:     nil,
			expectedBalance: 1000,
			expectedError:   nil,
			setupMocks: func(m *mocksWrapper, t *testCase) {
				const lastBlockNumber = uint64(10)
				m.DbTx.
					On("Commit", context.Background()).
					Return(nil).
					Once()

				m.State.
					On("BeginStateTransaction", context.Background()).
					Return(m.DbTx, nil).
					Once()

				m.State.
					On("GetLastL2BlockNumber", context.Background(), m.DbTx).
					Return(lastBlockNumber, nil).
					Once()

				m.State.
					On("GetBalance", context.Background(), t.addr, lastBlockNumber, m.DbTx).
					Return(t.balance, nil).
					Once()
			},
		},
		{
			name:            "get balance for not found result",
			addr:            common.HexToAddress("0x123"),
			balance:         big.NewInt(1000),
			blockNumber:     nil,
			expectedBalance: 0,
			expectedError:   nil,
			setupMocks: func(m *mocksWrapper, t *testCase) {
				const lastBlockNumber = uint64(10)
				m.DbTx.
					On("Commit", context.Background()).
					Return(nil).
					Once()

				m.State.
					On("BeginStateTransaction", context.Background()).
					Return(m.DbTx, nil).
					Once()

				m.State.
					On("GetLastL2BlockNumber", context.Background(), m.DbTx).
					Return(lastBlockNumber, nil).
					Once()

				m.State.
					On("GetBalance", context.Background(), t.addr, lastBlockNumber, m.DbTx).
					Return(big.NewInt(0), state.ErrNotFound).
					Once()
			},
		},
		{
			name:            "get balance with state failure",
			addr:            common.HexToAddress("0x123"),
			balance:         big.NewInt(1000),
			blockNumber:     nil,
			expectedBalance: 0,
			expectedError:   types.NewRPCError(types.DefaultErrorCode, "failed to get balance from state"),
			setupMocks: func(m *mocksWrapper, t *testCase) {
				const lastBlockNumber = uint64(10)
				m.DbTx.
					On("Rollback", context.Background()).
					Return(nil).
					Once()

				m.State.
					On("BeginStateTransaction", context.Background()).
					Return(m.DbTx, nil).
					Once()

				m.State.
					On("GetLastL2BlockNumber", context.Background(), m.DbTx).
					Return(lastBlockNumber, nil).
					Once()

				m.State.
					On("GetBalance", context.Background(), t.addr, lastBlockNumber, m.DbTx).
					Return(nil, errors.New("failed to get balance")).
					Once()
			},
		},
	}

	for _, testCase := range testCases {
		t.Run(testCase.name, func(t *testing.T) {
			tc := testCase
			testCase.setupMocks(m, &tc)
			balance, err := c.BalanceAt(context.Background(), tc.addr, tc.blockNumber)
			assert.Equal(t, tc.expectedBalance, balance.Uint64())
			if err != nil || tc.expectedError != nil {
				rpcErr := err.(rpc.Error)
				assert.Equal(t, tc.expectedError.ErrorCode(), rpcErr.ErrorCode())
				assert.Equal(t, tc.expectedError.Error(), rpcErr.Error())
			}
		})
	}
}

func TestGetL2BlockByHash(t *testing.T) {
	type testCase struct {
		Name           string
		Hash           common.Hash
		ExpectedResult *coreTypes.Block
		ExpectedError  interface{}
		SetupMocks     func(*mocksWrapper, *testCase)
	}

	testCases := []testCase{
		{
			Name:           "Block not found",
			Hash:           common.HexToHash("0x123"),
			ExpectedResult: nil,
			ExpectedError:  ethereum.NotFound,
			SetupMocks: func(m *mocksWrapper, tc *testCase) {
				m.DbTx.
					On("Commit", context.Background()).
					Return(nil).
					Once()

				m.State.
					On("BeginStateTransaction", context.Background()).
					Return(m.DbTx, nil).
					Once()

				m.State.
					On("GetL2BlockByHash", context.Background(), tc.Hash, m.DbTx).
					Return(nil, state.ErrNotFound)
			},
		},
		{
			Name:           "Failed get block from state",
			Hash:           common.HexToHash("0x234"),
			ExpectedResult: nil,
			ExpectedError:  types.NewRPCError(types.DefaultErrorCode, "failed to get block by hash from state"),
			SetupMocks: func(m *mocksWrapper, tc *testCase) {
				m.DbTx.
					On("Rollback", context.Background()).
					Return(nil).
					Once()

				m.State.
					On("BeginStateTransaction", context.Background()).
					Return(m.DbTx, nil).
					Once()

				m.State.
					On("GetL2BlockByHash", context.Background(), tc.Hash, m.DbTx).
					Return(nil, errors.New("failed to get block from state")).
					Once()
			},
		},
		{
			Name: "get block successfully",
			Hash: common.HexToHash("0x345"),
			ExpectedResult: coreTypes.NewBlock(
				&coreTypes.Header{Number: big.NewInt(1), UncleHash: coreTypes.EmptyUncleHash, Root: coreTypes.EmptyRootHash},
				[]*coreTypes.Transaction{coreTypes.NewTransaction(1, common.Address{}, big.NewInt(1), 1, big.NewInt(1), []byte{})},
				nil,
				[]*coreTypes.Receipt{coreTypes.NewReceipt([]byte{}, false, uint64(0))},
				&trie.StackTrie{},
			),
			ExpectedError: nil,
			SetupMocks: func(m *mocksWrapper, tc *testCase) {
				block := coreTypes.NewBlock(coreTypes.CopyHeader(tc.ExpectedResult.Header()), tc.ExpectedResult.Transactions(), tc.ExpectedResult.Uncles(), []*coreTypes.Receipt{coreTypes.NewReceipt([]byte{}, false, uint64(0))}, &trie.StackTrie{})

				m.DbTx.
					On("Commit", context.Background()).
					Return(nil).
					Once()

				m.State.
					On("BeginStateTransaction", context.Background()).
					Return(m.DbTx, nil).
					Once()

				m.State.
					On("GetL2BlockByHash", context.Background(), tc.Hash, m.DbTx).
					Return(block, nil).
					Once()
			},
		},
	}

	s, m, c := newSequencerMockedServer(t)
	defer s.Stop()

	for _, testCase := range testCases {
		t.Run(testCase.Name, func(t *testing.T) {
			tc := testCase
			testCase.SetupMocks(m, &tc)

			result, err := c.BlockByHash(context.Background(), tc.Hash)

			if result != nil || tc.ExpectedResult != nil {
				assert.Equal(t, tc.ExpectedResult.Number().Uint64(), result.Number().Uint64())
				assert.Equal(t, len(tc.ExpectedResult.Transactions()), len(result.Transactions()))
				assert.Equal(t, tc.ExpectedResult.Hash(), result.Hash())
			}

			if err != nil || tc.ExpectedError != nil {
				if expectedErr, ok := tc.ExpectedError.(*types.RPCError); ok {
					rpcErr := err.(rpc.Error)
					assert.Equal(t, expectedErr.ErrorCode(), rpcErr.ErrorCode())
					assert.Equal(t, expectedErr.Error(), rpcErr.Error())
				} else {
					assert.Equal(t, tc.ExpectedError, err)
				}
			}
		})
	}
}

func TestGetL2BlockByNumber(t *testing.T) {
	type testCase struct {
		Name           string
		Number         *big.Int
		ExpectedResult *coreTypes.Block
		ExpectedError  interface{}
		SetupMocks     func(*mocksWrapper, *testCase)
	}

	testCases := []testCase{
		{
			Name:           "Block not found",
			Number:         big.NewInt(123),
			ExpectedResult: nil,
			ExpectedError:  ethereum.NotFound,
			SetupMocks: func(m *mocksWrapper, tc *testCase) {
				m.DbTx.
					On("Commit", context.Background()).
					Return(nil).
					Once()

				m.State.
					On("BeginStateTransaction", context.Background()).
					Return(m.DbTx, nil).
					Once()

				m.State.
					On("GetL2BlockByNumber", context.Background(), tc.Number.Uint64(), m.DbTx).
					Return(nil, state.ErrNotFound)
			},
		},
		{
			Name:   "get specific block successfully",
			Number: big.NewInt(345),
			ExpectedResult: coreTypes.NewBlock(
				&coreTypes.Header{Number: big.NewInt(1), UncleHash: coreTypes.EmptyUncleHash, Root: coreTypes.EmptyRootHash},
				[]*coreTypes.Transaction{coreTypes.NewTransaction(1, common.Address{}, big.NewInt(1), 1, big.NewInt(1), []byte{})},
				nil,
				[]*coreTypes.Receipt{coreTypes.NewReceipt([]byte{}, false, uint64(0))},
				&trie.StackTrie{},
			),
			ExpectedError: nil,
			SetupMocks: func(m *mocksWrapper, tc *testCase) {
				block := coreTypes.NewBlock(coreTypes.CopyHeader(tc.ExpectedResult.Header()), tc.ExpectedResult.Transactions(),
					tc.ExpectedResult.Uncles(), []*coreTypes.Receipt{coreTypes.NewReceipt([]byte{}, false, uint64(0))}, &trie.StackTrie{})

				m.DbTx.
					On("Commit", context.Background()).
					Return(nil).
					Once()

				m.State.
					On("BeginStateTransaction", context.Background()).
					Return(m.DbTx, nil).
					Once()

				m.State.
					On("GetL2BlockByNumber", context.Background(), tc.Number.Uint64(), m.DbTx).
					Return(block, nil).
					Once()
			},
		},
		{
			Name:   "get latest block successfully",
			Number: nil,
			ExpectedResult: coreTypes.NewBlock(
				&coreTypes.Header{Number: big.NewInt(2), UncleHash: coreTypes.EmptyUncleHash, Root: coreTypes.EmptyRootHash},
				[]*coreTypes.Transaction{coreTypes.NewTransaction(1, common.Address{}, big.NewInt(1), 1, big.NewInt(1), []byte{})},
				nil,
				[]*coreTypes.Receipt{coreTypes.NewReceipt([]byte{}, false, uint64(0))},
				&trie.StackTrie{},
			),
			ExpectedError: nil,
			SetupMocks: func(m *mocksWrapper, tc *testCase) {
				m.DbTx.
					On("Commit", context.Background()).
					Return(nil).
					Once()

				m.State.
					On("BeginStateTransaction", context.Background()).
					Return(m.DbTx, nil).
					Once()

				m.State.
					On("GetLastL2BlockNumber", context.Background(), m.DbTx).
					Return(tc.ExpectedResult.Number().Uint64(), nil).
					Once()

				m.State.
					On("GetL2BlockByNumber", context.Background(), tc.ExpectedResult.Number().Uint64(), m.DbTx).
					Return(tc.ExpectedResult, nil).
					Once()
			},
		},
		{
			Name:           "get latest block fails to compute block number",
			Number:         nil,
			ExpectedResult: nil,
			ExpectedError:  types.NewRPCError(types.DefaultErrorCode, "failed to get the last block number from state"),
			SetupMocks: func(m *mocksWrapper, tc *testCase) {
				m.DbTx.
					On("Rollback", context.Background()).
					Return(nil).
					Once()

				m.State.
					On("BeginStateTransaction", context.Background()).
					Return(m.DbTx, nil).
					Once()

				m.State.
					On("GetLastL2BlockNumber", context.Background(), m.DbTx).
					Return(uint64(0), errors.New("failed to get last block number")).
					Once()
			},
		},
		{
			Name:           "get latest block fails to load block by number",
			Number:         nil,
			ExpectedResult: nil,
			ExpectedError:  types.NewRPCError(types.DefaultErrorCode, "couldn't load block from state by number 1"),
			SetupMocks: func(m *mocksWrapper, tc *testCase) {
				m.DbTx.
					On("Rollback", context.Background()).
					Return(nil).
					Once()

				m.State.
					On("BeginStateTransaction", context.Background()).
					Return(m.DbTx, nil).
					Once()

				m.State.
					On("GetLastL2BlockNumber", context.Background(), m.DbTx).
					Return(uint64(1), nil).
					Once()

				m.State.
					On("GetL2BlockByNumber", context.Background(), uint64(1), m.DbTx).
					Return(nil, errors.New("failed to load block by number")).
					Once()
			},
		},
		{
			Name:           "get pending block successfully",
			Number:         big.NewInt(-1),
			ExpectedResult: coreTypes.NewBlock(&coreTypes.Header{Number: big.NewInt(2)}, nil, nil, nil, &trie.StackTrie{}),
			ExpectedError:  nil,
			SetupMocks: func(m *mocksWrapper, tc *testCase) {
				lastBlockHeader := coreTypes.CopyHeader(tc.ExpectedResult.Header())
				lastBlockHeader.Number.Sub(lastBlockHeader.Number, big.NewInt(1))
				lastBlock := coreTypes.NewBlock(lastBlockHeader, nil, nil, nil, &trie.StackTrie{})

				expectedResultHeader := coreTypes.CopyHeader(tc.ExpectedResult.Header())
				expectedResultHeader.ParentHash = lastBlock.Hash()
				tc.ExpectedResult = coreTypes.NewBlock(expectedResultHeader, nil, nil, nil, &trie.StackTrie{})

				m.DbTx.
					On("Commit", context.Background()).
					Return(nil).
					Once()

				m.State.
					On("BeginStateTransaction", context.Background()).
					Return(m.DbTx, nil).
					Once()

				m.State.
					On("GetLastL2Block", context.Background(), m.DbTx).
					Return(lastBlock, nil).
					Once()
			},
		},
		{
			Name:           "get pending block fails",
			Number:         big.NewInt(-1),
			ExpectedResult: nil,
			ExpectedError:  types.NewRPCError(types.DefaultErrorCode, "couldn't load last block from state to compute the pending block"),
			SetupMocks: func(m *mocksWrapper, tc *testCase) {
				m.DbTx.
					On("Rollback", context.Background()).
					Return(nil).
					Once()

				m.State.
					On("BeginStateTransaction", context.Background()).
					Return(m.DbTx, nil).
					Once()

				m.State.
					On("GetLastL2Block", context.Background(), m.DbTx).
					Return(nil, errors.New("failed to load last block")).
					Once()
			},
		},
	}

	s, m, c := newSequencerMockedServer(t)
	defer s.Stop()

	for _, testCase := range testCases {
		t.Run(testCase.Name, func(t *testing.T) {
			tc := testCase
			testCase.SetupMocks(m, &tc)

			result, err := c.BlockByNumber(context.Background(), tc.Number)

			if result != nil || tc.ExpectedResult != nil {
				expectedResultJSON, _ := json.Marshal(tc.ExpectedResult.Header())
				resultJSON, _ := json.Marshal(result.Header())

				expectedResultJSONStr := string(expectedResultJSON)
				resultJSONStr := string(resultJSON)

				assert.JSONEq(t, expectedResultJSONStr, resultJSONStr)
				assert.Equal(t, tc.ExpectedResult.Number().Uint64(), result.Number().Uint64())
				assert.Equal(t, len(tc.ExpectedResult.Transactions()), len(result.Transactions()))
				assert.Equal(t, tc.ExpectedResult.Hash(), result.Hash())
			}

			if err != nil || tc.ExpectedError != nil {
				if expectedErr, ok := tc.ExpectedError.(*types.RPCError); ok {
					rpcErr := err.(rpc.Error)
					assert.Equal(t, expectedErr.ErrorCode(), rpcErr.ErrorCode())
					assert.Equal(t, expectedErr.Error(), rpcErr.Error())
				} else {
					assert.Equal(t, tc.ExpectedError, err)
				}
			}
		})
	}
}

func TestGetUncleByBlockHashAndIndex(t *testing.T) {
	// TODO: skipping not implemented func
	t.Skip()
	s, _, _ := newSequencerMockedServer(t)
	defer s.Stop()

	res, err := s.JSONRPCCall("eth_getUncleByBlockHashAndIndex", common.HexToHash("0x123").Hex(), "0x1")
	require.NoError(t, err)

	assert.Equal(t, float64(1), res.ID)
	assert.Equal(t, "2.0", res.JSONRPC)
	assert.Nil(t, res.Error)

	var result interface{}
	err = json.Unmarshal(res.Result, &result)
	require.NoError(t, err)

	assert.Nil(t, result)
}

func TestGetUncleByBlockNumberAndIndex(t *testing.T) {
	// TODO: skipping not implemented func
	t.Skip()
	s, _, _ := newSequencerMockedServer(t)
	defer s.Stop()

	res, err := s.JSONRPCCall("eth_getUncleByBlockNumberAndIndex", "0x123", "0x1")
	require.NoError(t, err)

	assert.Equal(t, float64(1), res.ID)
	assert.Equal(t, "2.0", res.JSONRPC)
	assert.Nil(t, res.Error)

	var result interface{}
	err = json.Unmarshal(res.Result, &result)
	require.NoError(t, err)

	assert.Nil(t, result)
}

func TestGetUncleCountByBlockHash(t *testing.T) {
	// TODO: skipping not implemented func
	t.Skip()
	s, _, _ := newSequencerMockedServer(t)
	defer s.Stop()

	res, err := s.JSONRPCCall("eth_getUncleCountByBlockHash", common.HexToHash("0x123"))
	require.NoError(t, err)

	assert.Equal(t, float64(1), res.ID)
	assert.Equal(t, "2.0", res.JSONRPC)
	assert.Nil(t, res.Error)

	var result types.ArgUint64
	err = json.Unmarshal(res.Result, &result)
	require.NoError(t, err)

	assert.Equal(t, uint64(0), uint64(result))
}

func TestGetUncleCountByBlockNumber(t *testing.T) {
	// TODO: skipping not implemented func
	t.Skip()
	s, _, _ := newSequencerMockedServer(t)
	defer s.Stop()

	res, err := s.JSONRPCCall("eth_getUncleCountByBlockNumber", "0x123")
	require.NoError(t, err)

	assert.Equal(t, float64(1), res.ID)
	assert.Equal(t, "2.0", res.JSONRPC)
	assert.Nil(t, res.Error)

	var result types.ArgUint64
	err = json.Unmarshal(res.Result, &result)
	require.NoError(t, err)

	assert.Equal(t, uint64(0), uint64(result))
}

func TestGetCode(t *testing.T) {
	s, m, c := newSequencerMockedServer(t)
	defer s.Stop()

	type testCase struct {
		Name           string
		Addr           common.Address
		BlockNumber    *big.Int
		ExpectedResult []byte
		ExpectedError  interface{}

		SetupMocks func(m *mocksWrapper, tc *testCase)
	}

	testCases := []testCase{
		{
			Name:           "failed to identify the block",
			Addr:           common.HexToAddress("0x123"),
			BlockNumber:    nil,
			ExpectedResult: nil,
			ExpectedError:  types.NewRPCError(types.DefaultErrorCode, "failed to get the last block number from state"),

			SetupMocks: func(m *mocksWrapper, tc *testCase) {
				m.DbTx.
					On("Rollback", context.Background()).
					Return(nil).
					Once()

				m.State.
					On("BeginStateTransaction", context.Background()).
					Return(m.DbTx, nil).
					Once()

				m.State.
					On("GetLastL2BlockNumber", context.Background(), m.DbTx).
					Return(uint64(0), errors.New("failed to get last block number")).
					Once()
			},
		},
		{
			Name:           "failed to get code",
			Addr:           common.HexToAddress("0x123"),
			BlockNumber:    big.NewInt(1),
			ExpectedResult: nil,
			ExpectedError:  types.NewRPCError(types.DefaultErrorCode, "failed to get code"),

			SetupMocks: func(m *mocksWrapper, tc *testCase) {
				m.DbTx.
					On("Rollback", context.Background()).
					Return(nil).
					Once()

				m.State.
					On("BeginStateTransaction", context.Background()).
					Return(m.DbTx, nil).
					Once()

				m.State.
					On("GetCode", context.Background(), tc.Addr, tc.BlockNumber.Uint64(), m.DbTx).
					Return(nil, errors.New("failed to get code")).
					Once()
			},
		},
		{
			Name:           "code not found",
			Addr:           common.HexToAddress("0x123"),
			BlockNumber:    big.NewInt(1),
			ExpectedResult: []byte{},
			ExpectedError:  nil,

			SetupMocks: func(m *mocksWrapper, tc *testCase) {
				m.DbTx.
					On("Commit", context.Background()).
					Return(nil).
					Once()

				m.State.
					On("BeginStateTransaction", context.Background()).
					Return(m.DbTx, nil).
					Once()

				m.State.
					On("GetCode", context.Background(), tc.Addr, tc.BlockNumber.Uint64(), m.DbTx).
					Return(nil, state.ErrNotFound).
					Once()
			},
		},
		{
			Name:           "get code successfully",
			Addr:           common.HexToAddress("0x123"),
			BlockNumber:    big.NewInt(1),
			ExpectedResult: []byte{1, 2, 3},
			ExpectedError:  nil,

			SetupMocks: func(m *mocksWrapper, tc *testCase) {
				m.DbTx.
					On("Commit", context.Background()).
					Return(nil).
					Once()

				m.State.
					On("BeginStateTransaction", context.Background()).
					Return(m.DbTx, nil).
					Once()

				m.State.
					On("GetCode", context.Background(), tc.Addr, tc.BlockNumber.Uint64(), m.DbTx).
					Return(tc.ExpectedResult, nil).
					Once()
			},
		},
	}

	for _, testCase := range testCases {
		t.Run(testCase.Name, func(t *testing.T) {
			tc := testCase
			tc.SetupMocks(m, &tc)
			result, err := c.CodeAt(context.Background(), tc.Addr, tc.BlockNumber)
			assert.Equal(t, tc.ExpectedResult, result)

			if err != nil || tc.ExpectedError != nil {
				if expectedErr, ok := tc.ExpectedError.(*types.RPCError); ok {
					rpcErr := err.(rpc.Error)
					assert.Equal(t, expectedErr.ErrorCode(), rpcErr.ErrorCode())
					assert.Equal(t, expectedErr.Error(), rpcErr.Error())
				} else {
					assert.Equal(t, tc.ExpectedError, err)
				}
			}
		})
	}
}

func TestGetStorageAt(t *testing.T) {
	s, m, c := newSequencerMockedServer(t)
	defer s.Stop()

	type testCase struct {
		Name           string
		Addr           common.Address
		Key            common.Hash
		BlockNumber    *big.Int
		ExpectedResult []byte
		ExpectedError  interface{}

		SetupMocks func(m *mocksWrapper, tc *testCase)
	}

	testCases := []testCase{
		{
			Name:           "failed to identify the block",
			Addr:           common.HexToAddress("0x123"),
			Key:            common.HexToHash("0x123"),
			BlockNumber:    nil,
			ExpectedResult: nil,
			ExpectedError:  types.NewRPCError(types.DefaultErrorCode, "failed to get the last block number from state"),

			SetupMocks: func(m *mocksWrapper, tc *testCase) {
				m.DbTx.
					On("Rollback", context.Background()).
					Return(nil).
					Once()

				m.State.
					On("BeginStateTransaction", context.Background()).
					Return(m.DbTx, nil).
					Once()

				m.State.
					On("GetLastL2BlockNumber", context.Background(), m.DbTx).
					Return(uint64(0), errors.New("failed to get last block number")).
					Once()
			},
		},
		{
			Name:           "failed to get storage at",
			Addr:           common.HexToAddress("0x123"),
			Key:            common.HexToHash("0x123"),
			BlockNumber:    big.NewInt(1),
			ExpectedResult: nil,
			ExpectedError:  types.NewRPCError(types.DefaultErrorCode, "failed to get storage value from state"),

			SetupMocks: func(m *mocksWrapper, tc *testCase) {
				m.DbTx.
					On("Rollback", context.Background()).
					Return(nil).
					Once()

				m.State.
					On("BeginStateTransaction", context.Background()).
					Return(m.DbTx, nil).
					Once()

				m.State.
					On("GetStorageAt", context.Background(), tc.Addr, tc.Key.Big(), tc.BlockNumber.Uint64(), m.DbTx).
					Return(nil, errors.New("failed to get storage at")).
					Once()
			},
		},
		{
			Name:           "code not found",
			Addr:           common.HexToAddress("0x123"),
			Key:            common.HexToHash("0x123"),
			BlockNumber:    big.NewInt(1),
			ExpectedResult: common.Hash{}.Bytes(),
			ExpectedError:  nil,

			SetupMocks: func(m *mocksWrapper, tc *testCase) {
				m.DbTx.
					On("Commit", context.Background()).
					Return(nil).
					Once()

				m.State.
					On("BeginStateTransaction", context.Background()).
					Return(m.DbTx, nil).
					Once()

				m.State.
					On("GetStorageAt", context.Background(), tc.Addr, tc.Key.Big(), tc.BlockNumber.Uint64(), m.DbTx).
					Return(nil, state.ErrNotFound).
					Once()
			},
		},
		{
			Name:           "get code successfully",
			Addr:           common.HexToAddress("0x123"),
			Key:            common.HexToHash("0x123"),
			BlockNumber:    big.NewInt(1),
			ExpectedResult: common.BigToHash(big.NewInt(123)).Bytes(),
			ExpectedError:  nil,

			SetupMocks: func(m *mocksWrapper, tc *testCase) {
				m.DbTx.
					On("Commit", context.Background()).
					Return(nil).
					Once()

				m.State.
					On("BeginStateTransaction", context.Background()).
					Return(m.DbTx, nil).
					Once()

				m.State.
					On("GetStorageAt", context.Background(), tc.Addr, tc.Key.Big(), tc.BlockNumber.Uint64(), m.DbTx).
					Return(big.NewInt(123), nil).
					Once()
			},
		},
	}

	for _, testCase := range testCases {
		t.Run(testCase.Name, func(t *testing.T) {
			tc := testCase
			tc.SetupMocks(m, &tc)
			result, err := c.StorageAt(context.Background(), tc.Addr, tc.Key, tc.BlockNumber)
			assert.Equal(t, tc.ExpectedResult, result)

			if err != nil || tc.ExpectedError != nil {
				if expectedErr, ok := tc.ExpectedError.(*types.RPCError); ok {
					rpcErr := err.(rpc.Error)
					assert.Equal(t, expectedErr.ErrorCode(), rpcErr.ErrorCode())
					assert.Equal(t, expectedErr.Error(), rpcErr.Error())
				} else {
					assert.Equal(t, tc.ExpectedError, err)
				}
			}
		})
	}
}

func TestGetCompilers(t *testing.T) {
	s, _, _ := newSequencerMockedServer(t)
	defer s.Stop()

	res, err := s.JSONRPCCall("eth_getCompilers")
	require.NoError(t, err)

	assert.Equal(t, float64(1), res.ID)
	assert.Equal(t, "2.0", res.JSONRPC)
	assert.Nil(t, res.Error)

	var result []interface{}
	err = json.Unmarshal(res.Result, &result)
	require.NoError(t, err)

	assert.Equal(t, 0, len(result))
}

func TestSyncing(t *testing.T) {
	s, m, c := newSequencerMockedServer(t)
	defer s.Stop()

	type testCase struct {
		Name           string
		ExpectedResult *ethereum.SyncProgress
		ExpectedError  types.Error
		SetupMocks     func(m *mocksWrapper, tc testCase)
	}

	testCases := []testCase{
		{
			Name:           "failed to get last l2 block number",
			ExpectedResult: nil,
			ExpectedError:  types.NewRPCError(types.DefaultErrorCode, "failed to get last block number from state"),
			SetupMocks: func(m *mocksWrapper, tc testCase) {
				m.DbTx.
					On("Rollback", context.Background()).
					Return(nil).
					Once()

				m.State.
					On("BeginStateTransaction", context.Background()).
					Return(m.DbTx, nil).
					Once()

				m.State.
					On("GetLastL2BlockNumber", context.Background(), m.DbTx).
					Return(uint64(0), errors.New("failed to get last l2 block number from state")).
					Once()
			},
		},
		{
			Name:           "failed to get syncing information",
			ExpectedResult: nil,
			ExpectedError:  types.NewRPCError(types.DefaultErrorCode, "failed to get syncing info from state"),
			SetupMocks: func(m *mocksWrapper, tc testCase) {
				m.DbTx.
					On("Rollback", context.Background()).
					Return(nil).
					Once()

				m.State.
					On("BeginStateTransaction", context.Background()).
					Return(m.DbTx, nil).
					Once()

				m.State.
					On("GetLastL2BlockNumber", context.Background(), m.DbTx).
					Return(uint64(10), nil).
					Once()

				m.State.
					On("GetSyncingInfo", context.Background(), m.DbTx).
					Return(state.SyncingInfo{}, errors.New("failed to get syncing info from state")).
					Once()
			},
		},
		{
			Name:           "get syncing information successfully while syncing",
			ExpectedResult: &ethereum.SyncProgress{StartingBlock: 1, CurrentBlock: 2, HighestBlock: 3},
			ExpectedError:  nil,
			SetupMocks: func(m *mocksWrapper, tc testCase) {
				m.DbTx.
					On("Commit", context.Background()).
					Return(nil).
					Once()

				m.State.
					On("BeginStateTransaction", context.Background()).
					Return(m.DbTx, nil).
					Once()

				m.State.
					On("GetLastL2BlockNumber", context.Background(), m.DbTx).
					Return(uint64(10), nil).
					Once()

				m.State.
					On("GetSyncingInfo", context.Background(), m.DbTx).
					Return(state.SyncingInfo{InitialSyncingBlock: 1, CurrentBlockNumber: 2, LastBlockNumberSeen: 3, LastBlockNumberConsolidated: 3}, nil).
					Once()
			},
		},
		{
			Name:           "get syncing information successfully when synced",
			ExpectedResult: nil,
			ExpectedError:  nil,
			SetupMocks: func(m *mocksWrapper, tc testCase) {
				m.DbTx.
					On("Commit", context.Background()).
					Return(nil).
					Once()

				m.State.
					On("BeginStateTransaction", context.Background()).
					Return(m.DbTx, nil).
					Once()

				m.State.
					On("GetLastL2BlockNumber", context.Background(), m.DbTx).
					Return(uint64(10), nil).
					Once()

				m.State.
					On("GetSyncingInfo", context.Background(), m.DbTx).
					Return(state.SyncingInfo{InitialSyncingBlock: 1, CurrentBlockNumber: 1, LastBlockNumberSeen: 1, LastBlockNumberConsolidated: 1}, nil).
					Once()
			},
		},
	}

	for _, testCase := range testCases {
		t.Run(testCase.Name, func(t *testing.T) {
			testCase.SetupMocks(m, testCase)
			result, err := c.SyncProgress(context.Background())

			if result != nil || testCase.ExpectedResult != nil {
				assert.Equal(t, testCase.ExpectedResult.StartingBlock, result.StartingBlock)
				assert.Equal(t, testCase.ExpectedResult.CurrentBlock, result.CurrentBlock)
				assert.Equal(t, testCase.ExpectedResult.HighestBlock, result.HighestBlock)
			}

			if err != nil || testCase.ExpectedError != nil {
				if expectedErr, ok := testCase.ExpectedError.(*types.RPCError); ok {
					rpcErr := err.(rpc.Error)
					assert.Equal(t, expectedErr.ErrorCode(), rpcErr.ErrorCode())
					assert.Equal(t, expectedErr.Error(), rpcErr.Error())
				} else {
					assert.Equal(t, testCase.ExpectedError, err)
				}
			}
		})
	}
}

func TestGetTransactionL2onByBlockHashAndIndex(t *testing.T) {
	s, m, c := newSequencerMockedServer(t)
	defer s.Stop()

	type testCase struct {
		Name  string
		Hash  common.Hash
		Index uint

		ExpectedResult *coreTypes.Transaction
		ExpectedError  interface{}
		SetupMocks     func(m *mocksWrapper, tc testCase)
	}

	testCases := []testCase{
		{
			Name:           "Get Tx Successfully",
			Hash:           common.HexToHash("0x999"),
			Index:          uint(1),
			ExpectedResult: coreTypes.NewTransaction(1, common.HexToAddress("0x111"), big.NewInt(2), 3, big.NewInt(4), []byte{5, 6, 7, 8}),
			ExpectedError:  nil,
			SetupMocks: func(m *mocksWrapper, tc testCase) {
				tx := tc.ExpectedResult
				m.DbTx.
					On("Commit", context.Background()).
					Return(nil).
					Once()

				m.State.
					On("BeginStateTransaction", context.Background()).
					Return(m.DbTx, nil).
					Once()

				m.State.
					On("GetTransactionByL2BlockHashAndIndex", context.Background(), tc.Hash, uint64(tc.Index), m.DbTx).
					Return(tx, nil).
					Once()

				receipt := coreTypes.NewReceipt([]byte{}, false, 0)
				receipt.BlockHash = common.Hash{}
				receipt.BlockNumber = big.NewInt(1)
				receipt.TransactionIndex = tc.Index

				m.State.
					On("GetTransactionReceipt", context.Background(), tx.Hash(), m.DbTx).
					Return(receipt, nil).
					Once()
			},
		},
		{
			Name:           "Tx not found",
			Hash:           common.HexToHash("0x999"),
			Index:          uint(1),
			ExpectedResult: nil,
			ExpectedError:  ethereum.NotFound,
			SetupMocks: func(m *mocksWrapper, tc testCase) {
				m.DbTx.
					On("Commit", context.Background()).
					Return(nil).
					Once()

				m.State.
					On("BeginStateTransaction", context.Background()).
					Return(m.DbTx, nil).
					Once()

				m.State.
					On("GetTransactionByL2BlockHashAndIndex", context.Background(), tc.Hash, uint64(tc.Index), m.DbTx).
					Return(nil, state.ErrNotFound).
					Once()
			},
		},
		{
			Name:           "Get Tx fail to get tx from state",
			Hash:           common.HexToHash("0x999"),
			Index:          uint(1),
			ExpectedResult: nil,
			ExpectedError:  types.NewRPCError(types.DefaultErrorCode, "failed to get transaction"),
			SetupMocks: func(m *mocksWrapper, tc testCase) {
				m.DbTx.
					On("Rollback", context.Background()).
					Return(nil).
					Once()

				m.State.
					On("BeginStateTransaction", context.Background()).
					Return(m.DbTx, nil).
					Once()

				m.State.
					On("GetTransactionByL2BlockHashAndIndex", context.Background(), tc.Hash, uint64(tc.Index), m.DbTx).
					Return(nil, errors.New("failed to get transaction by block and index from state")).
					Once()
			},
		},
		{
			Name:           "Tx found but receipt not found",
			Hash:           common.HexToHash("0x999"),
			Index:          uint(1),
			ExpectedResult: nil,
			ExpectedError:  ethereum.NotFound,
			SetupMocks: func(m *mocksWrapper, tc testCase) {
				tx := coreTypes.NewTransaction(0, common.Address{}, big.NewInt(0), 0, big.NewInt(0), []byte{})
				m.DbTx.
					On("Commit", context.Background()).
					Return(nil).
					Once()

				m.State.
					On("BeginStateTransaction", context.Background()).
					Return(m.DbTx, nil).
					Once()

				m.State.
					On("GetTransactionByL2BlockHashAndIndex", context.Background(), tc.Hash, uint64(tc.Index), m.DbTx).
					Return(tx, nil).
					Once()

				m.State.
					On("GetTransactionReceipt", context.Background(), tx.Hash(), m.DbTx).
					Return(nil, state.ErrNotFound).
					Once()
			},
		},
		{
			Name:           "Get Tx fail to get tx receipt from state",
			Hash:           common.HexToHash("0x999"),
			Index:          uint(1),
			ExpectedResult: nil,
			ExpectedError:  types.NewRPCError(types.DefaultErrorCode, "failed to get transaction receipt"),
			SetupMocks: func(m *mocksWrapper, tc testCase) {
				tx := coreTypes.NewTransaction(0, common.Address{}, big.NewInt(0), 0, big.NewInt(0), []byte{})
				m.DbTx.
					On("Rollback", context.Background()).
					Return(nil).
					Once()

				m.State.
					On("BeginStateTransaction", context.Background()).
					Return(m.DbTx, nil).
					Once()

				m.State.
					On("GetTransactionByL2BlockHashAndIndex", context.Background(), tc.Hash, uint64(tc.Index), m.DbTx).
					Return(tx, nil).
					Once()

				m.State.
					On("GetTransactionReceipt", context.Background(), tx.Hash(), m.DbTx).
					Return(nil, errors.New("failed to get transaction receipt from state")).
					Once()
			},
		},
	}

	for _, testCase := range testCases {
		t.Run(testCase.Name, func(t *testing.T) {
			tc := testCase
			tc.SetupMocks(m, tc)

			result, err := c.TransactionInBlock(context.Background(), tc.Hash, tc.Index)

			if result != nil || testCase.ExpectedResult != nil {
				assert.Equal(t, testCase.ExpectedResult.Hash(), result.Hash())
			}

			if err != nil || testCase.ExpectedError != nil {
				if expectedErr, ok := testCase.ExpectedError.(*types.RPCError); ok {
					rpcErr := err.(rpc.Error)
					assert.Equal(t, expectedErr.ErrorCode(), rpcErr.ErrorCode())
					assert.Equal(t, expectedErr.Error(), rpcErr.Error())
				} else {
					assert.Equal(t, testCase.ExpectedError, err)
				}
			}
		})
	}
}

func TestGetTransactionByBlockNumberAndIndex(t *testing.T) {
	s, m, _ := newSequencerMockedServer(t)
	defer s.Stop()

	type testCase struct {
		Name        string
		BlockNumber string
		Index       uint

		ExpectedResult *coreTypes.Transaction
		ExpectedError  types.Error
		SetupMocks     func(m *mocksWrapper, tc testCase)
	}

	testCases := []testCase{
		{
			Name:           "Get Tx Successfully",
			BlockNumber:    "0x1",
			Index:          uint(0),
			ExpectedResult: coreTypes.NewTransaction(1, common.HexToAddress("0x111"), big.NewInt(2), 3, big.NewInt(4), []byte{5, 6, 7, 8}),
			ExpectedError:  nil,
			SetupMocks: func(m *mocksWrapper, tc testCase) {
				tx := tc.ExpectedResult
				blockNumber, _ := encoding.DecodeUint64orHex(&tc.BlockNumber)
				m.DbTx.
					On("Commit", context.Background()).
					Return(nil).
					Once()

				m.State.
					On("BeginStateTransaction", context.Background()).
					Return(m.DbTx, nil).
					Once()

				m.State.
					On("GetTransactionByL2BlockNumberAndIndex", context.Background(), blockNumber, uint64(tc.Index), m.DbTx).
					Return(tx, nil).
					Once()

				receipt := coreTypes.NewReceipt([]byte{}, false, 0)
				receipt.BlockHash = common.Hash{}
				receipt.BlockNumber = big.NewInt(1)
				receipt.TransactionIndex = tc.Index
				m.State.
					On("GetTransactionReceipt", context.Background(), tx.Hash(), m.DbTx).
					Return(receipt, nil).
					Once()
			},
		},
		{
			Name:           "failed to identify block number",
			BlockNumber:    "latest",
			Index:          uint(0),
			ExpectedResult: nil,
			ExpectedError:  types.NewRPCError(types.DefaultErrorCode, "failed to get the last block number from state"),
			SetupMocks: func(m *mocksWrapper, tc testCase) {
				m.DbTx.
					On("Rollback", context.Background()).
					Return(nil).
					Once()

				m.State.
					On("BeginStateTransaction", context.Background()).
					Return(m.DbTx, nil).
					Once()

				m.State.
					On("GetLastL2BlockNumber", context.Background(), m.DbTx).
					Return(uint64(0), errors.New("failed to get last block number")).
					Once()
			},
		},
		{
			Name:           "Tx not found",
			BlockNumber:    "0x1",
			Index:          uint(0),
			ExpectedResult: nil,
			ExpectedError:  nil,
			SetupMocks: func(m *mocksWrapper, tc testCase) {
				blockNumber, _ := encoding.DecodeUint64orHex(&tc.BlockNumber)
				m.DbTx.
					On("Commit", context.Background()).
					Return(nil).
					Once()

				m.State.
					On("BeginStateTransaction", context.Background()).
					Return(m.DbTx, nil).
					Once()

				m.State.
					On("GetTransactionByL2BlockNumberAndIndex", context.Background(), blockNumber, uint64(tc.Index), m.DbTx).
					Return(nil, state.ErrNotFound).
					Once()
			},
		},
		{
			Name:           "Get Tx fail to get tx from state",
			BlockNumber:    "0x1",
			Index:          uint(0),
			ExpectedResult: nil,
			ExpectedError:  types.NewRPCError(types.DefaultErrorCode, "failed to get transaction"),
			SetupMocks: func(m *mocksWrapper, tc testCase) {
				blockNumber, _ := encoding.DecodeUint64orHex(&tc.BlockNumber)
				m.DbTx.
					On("Rollback", context.Background()).
					Return(nil).
					Once()

				m.State.
					On("BeginStateTransaction", context.Background()).
					Return(m.DbTx, nil).
					Once()

				m.State.
					On("GetTransactionByL2BlockNumberAndIndex", context.Background(), blockNumber, uint64(tc.Index), m.DbTx).
					Return(nil, errors.New("failed to get transaction by block and index from state")).
					Once()
			},
		},
		{
			Name:           "Tx found but receipt not found",
			BlockNumber:    "0x1",
			Index:          uint(0),
			ExpectedResult: nil,
			ExpectedError:  nil,
			SetupMocks: func(m *mocksWrapper, tc testCase) {
				tx := coreTypes.NewTransaction(0, common.Address{}, big.NewInt(0), 0, big.NewInt(0), []byte{})

				blockNumber, _ := encoding.DecodeUint64orHex(&tc.BlockNumber)
				m.DbTx.
					On("Commit", context.Background()).
					Return(nil).
					Once()

				m.State.
					On("BeginStateTransaction", context.Background()).
					Return(m.DbTx, nil).
					Once()

				m.State.
					On("GetTransactionByL2BlockNumberAndIndex", context.Background(), blockNumber, uint64(tc.Index), m.DbTx).
					Return(tx, nil).
					Once()

				m.State.
					On("GetTransactionReceipt", context.Background(), tx.Hash(), m.DbTx).
					Return(nil, state.ErrNotFound).
					Once()
			},
		},
		{
			Name:           "Get Tx fail to get tx receipt from state",
			BlockNumber:    "0x1",
			Index:          uint(0),
			ExpectedResult: nil,
			ExpectedError:  types.NewRPCError(types.DefaultErrorCode, "failed to get transaction receipt"),
			SetupMocks: func(m *mocksWrapper, tc testCase) {
				tx := coreTypes.NewTransaction(0, common.Address{}, big.NewInt(0), 0, big.NewInt(0), []byte{})

				blockNumber, _ := encoding.DecodeUint64orHex(&tc.BlockNumber)
				m.DbTx.
					On("Rollback", context.Background()).
					Return(nil).
					Once()

				m.State.
					On("BeginStateTransaction", context.Background()).
					Return(m.DbTx, nil).
					Once()

				m.State.
					On("GetTransactionByL2BlockNumberAndIndex", context.Background(), blockNumber, uint64(tc.Index), m.DbTx).
					Return(tx, nil).
					Once()

				m.State.
					On("GetTransactionReceipt", context.Background(), tx.Hash(), m.DbTx).
					Return(nil, errors.New("failed to get transaction receipt from state")).
					Once()
			},
		},
	}

	for _, testCase := range testCases {
		t.Run(testCase.Name, func(t *testing.T) {
			tc := testCase
			tc.SetupMocks(m, tc)

			res, err := s.JSONRPCCall("eth_getTransactionByBlockNumberAndIndex", tc.BlockNumber, tc.Index)
			require.NoError(t, err)
			assert.Equal(t, float64(1), res.ID)
			assert.Equal(t, "2.0", res.JSONRPC)

			if res.Result != nil {
				var result interface{}
				err = json.Unmarshal(res.Result, &result)
				require.NoError(t, err)

				if result != nil || testCase.ExpectedResult != nil {
					var tx coreTypes.Transaction
					err = json.Unmarshal(res.Result, &tx)
					require.NoError(t, err)
					assert.Equal(t, testCase.ExpectedResult.Hash(), tx.Hash())
				}
			}

			if res.Error != nil || testCase.ExpectedError != nil {
				assert.Equal(t, testCase.ExpectedError.ErrorCode(), res.Error.Code)
				assert.Equal(t, testCase.ExpectedError.Error(), res.Error.Message)
			}
		})
	}
}

func TestGetTransactionByHash(t *testing.T) {
	s, m, c := newSequencerMockedServer(t)
	defer s.Stop()

	type testCase struct {
		Name            string
		Hash            common.Hash
		ExpectedPending bool
		ExpectedResult  *coreTypes.Transaction
		ExpectedError   interface{}
		SetupMocks      func(m *mocksWrapper, tc testCase)
	}

	testCases := []testCase{
		{
			Name:            "Get TX Successfully from state",
			Hash:            common.HexToHash("0x123"),
			ExpectedPending: false,
			ExpectedResult:  coreTypes.NewTransaction(1, common.Address{}, big.NewInt(1), 1, big.NewInt(1), []byte{}),
			ExpectedError:   nil,
			SetupMocks: func(m *mocksWrapper, tc testCase) {
				m.DbTx.
					On("Commit", context.Background()).
					Return(nil).
					Once()

				m.State.
					On("BeginStateTransaction", context.Background()).
					Return(m.DbTx, nil).
					Once()

				m.State.
					On("GetTransactionByHash", context.Background(), tc.Hash, m.DbTx).
					Return(tc.ExpectedResult, nil).
					Once()

				receipt := coreTypes.NewReceipt([]byte{}, false, 0)
				receipt.BlockHash = common.Hash{}
				receipt.BlockNumber = big.NewInt(1)

				m.State.
					On("GetTransactionReceipt", context.Background(), tc.Hash, m.DbTx).
					Return(receipt, nil).
					Once()
			},
		},
		{
			Name:            "Get TX Successfully from pool",
			Hash:            common.HexToHash("0x123"),
			ExpectedPending: true,
			ExpectedResult:  coreTypes.NewTransaction(1, common.Address{}, big.NewInt(1), 1, big.NewInt(1), []byte{}),
			ExpectedError:   nil,
			SetupMocks: func(m *mocksWrapper, tc testCase) {
				m.DbTx.
					On("Commit", context.Background()).
					Return(nil).
					Once()

				m.State.
					On("BeginStateTransaction", context.Background()).
					Return(m.DbTx, nil).
					Once()

				m.State.
					On("GetTransactionByHash", context.Background(), tc.Hash, m.DbTx).
					Return(nil, state.ErrNotFound).
					Once()

				m.Pool.
					On("GetTxByHash", context.Background(), tc.Hash).
					Return(&pool.Transaction{Transaction: *tc.ExpectedResult}, nil).
					Once()
			},
		},
		{
			Name:            "TX Not Found",
			Hash:            common.HexToHash("0x123"),
			ExpectedPending: false,
			ExpectedResult:  nil,
			ExpectedError:   ethereum.NotFound,
			SetupMocks: func(m *mocksWrapper, tc testCase) {
				m.DbTx.
					On("Commit", context.Background()).
					Return(nil).
					Once()

				m.State.
					On("BeginStateTransaction", context.Background()).
					Return(m.DbTx, nil).
					Once()

				m.State.
					On("GetTransactionByHash", context.Background(), tc.Hash, m.DbTx).
					Return(nil, state.ErrNotFound).
					Once()

				m.Pool.
					On("GetTxByHash", context.Background(), tc.Hash).
					Return(nil, pgpoolstorage.ErrNotFound).
					Once()
			},
		},
		{
			Name:            "TX failed to load from the state",
			Hash:            common.HexToHash("0x123"),
			ExpectedPending: false,
			ExpectedResult:  nil,
			ExpectedError:   types.NewRPCError(types.DefaultErrorCode, "failed to load transaction by hash from state"),
			SetupMocks: func(m *mocksWrapper, tc testCase) {
				m.DbTx.
					On("Rollback", context.Background()).
					Return(nil).
					Once()

				m.State.
					On("BeginStateTransaction", context.Background()).
					Return(m.DbTx, nil).
					Once()

				m.State.
					On("GetTransactionByHash", context.Background(), tc.Hash, m.DbTx).
					Return(nil, errors.New("failed to load transaction by hash from state")).
					Once()
			},
		},
		{
			Name:            "TX failed to load from the pool",
			Hash:            common.HexToHash("0x123"),
			ExpectedPending: false,
			ExpectedResult:  nil,
			ExpectedError:   types.NewRPCError(types.DefaultErrorCode, "failed to load transaction by hash from pool"),
			SetupMocks: func(m *mocksWrapper, tc testCase) {
				m.DbTx.
					On("Rollback", context.Background()).
					Return(nil).
					Once()

				m.State.
					On("BeginStateTransaction", context.Background()).
					Return(m.DbTx, nil).
					Once()

				m.State.
					On("GetTransactionByHash", context.Background(), tc.Hash, m.DbTx).
					Return(nil, state.ErrNotFound).
					Once()

				m.Pool.
					On("GetTxByHash", context.Background(), tc.Hash).
					Return(nil, errors.New("failed to load transaction by hash from pool")).
					Once()
			},
		},
		{
			Name:            "TX receipt Not Found",
			Hash:            common.HexToHash("0x123"),
			ExpectedPending: false,
			ExpectedResult:  nil,
			ExpectedError:   types.NewRPCError(types.DefaultErrorCode, "transaction receipt not found"),
			SetupMocks: func(m *mocksWrapper, tc testCase) {
				tx := &coreTypes.Transaction{}
				m.DbTx.
					On("Rollback", context.Background()).
					Return(nil).
					Once()

				m.State.
					On("BeginStateTransaction", context.Background()).
					Return(m.DbTx, nil).
					Once()

				m.State.
					On("GetTransactionByHash", context.Background(), tc.Hash, m.DbTx).
					Return(tx, nil).
					Once()

				m.State.
					On("GetTransactionReceipt", context.Background(), tc.Hash, m.DbTx).
					Return(nil, state.ErrNotFound).
					Once()
			},
		},
		{
			Name:            "TX receipt failed to load",
			Hash:            common.HexToHash("0x123"),
			ExpectedPending: false,
			ExpectedResult:  nil,
			ExpectedError:   types.NewRPCError(types.DefaultErrorCode, "failed to load transaction receipt from state"),
			SetupMocks: func(m *mocksWrapper, tc testCase) {
				tx := &coreTypes.Transaction{}
				m.DbTx.
					On("Rollback", context.Background()).
					Return(nil).
					Once()

				m.State.
					On("BeginStateTransaction", context.Background()).
					Return(m.DbTx, nil).
					Once()

				m.State.
					On("GetTransactionByHash", context.Background(), tc.Hash, m.DbTx).
					Return(tx, nil).
					Once()

				m.State.
					On("GetTransactionReceipt", context.Background(), tc.Hash, m.DbTx).
					Return(nil, errors.New("failed to load transaction receipt from state")).
					Once()
			},
		},
	}

	for _, testCase := range testCases {
		t.Run(testCase.Name, func(t *testing.T) {
			tc := testCase
			tc.SetupMocks(m, tc)

			result, pending, err := c.TransactionByHash(context.Background(), testCase.Hash)
			assert.Equal(t, testCase.ExpectedPending, pending)

			if result != nil || testCase.ExpectedResult != nil {
				assert.Equal(t, testCase.ExpectedResult.Hash(), result.Hash())
			}

			if err != nil || testCase.ExpectedError != nil {
				if expectedErr, ok := testCase.ExpectedError.(*types.RPCError); ok {
					rpcErr := err.(rpc.Error)
					assert.Equal(t, expectedErr.ErrorCode(), rpcErr.ErrorCode())
					assert.Equal(t, expectedErr.Error(), rpcErr.Error())
				} else {
					assert.Equal(t, testCase.ExpectedError, err)
				}
			}
		})
	}
}

func TestGetBlockTransactionCountByHash(t *testing.T) {
	s, m, c := newSequencerMockedServer(t)
	defer s.Stop()

	type testCase struct {
		Name           string
		BlockHash      common.Hash
		ExpectedResult uint
		ExpectedError  interface{}
		SetupMocks     func(m *mocksWrapper, tc testCase)
	}

	testCases := []testCase{
		{
			Name:           "Count txs successfully",
			BlockHash:      common.HexToHash("0x123"),
			ExpectedResult: uint(10),
			ExpectedError:  nil,
			SetupMocks: func(m *mocksWrapper, tc testCase) {
				m.DbTx.
					On("Commit", context.Background()).
					Return(nil).
					Once()

				m.State.
					On("BeginStateTransaction", context.Background()).
					Return(m.DbTx, nil).
					Once()

				m.State.
					On("GetL2BlockTransactionCountByHash", context.Background(), tc.BlockHash, m.DbTx).
					Return(uint64(10), nil).
					Once()
			},
		},
		{
			Name:           "Failed to count txs by hash",
			BlockHash:      common.HexToHash("0x123"),
			ExpectedResult: 0,
			ExpectedError:  types.NewRPCError(types.DefaultErrorCode, "failed to count transactions"),
			SetupMocks: func(m *mocksWrapper, tc testCase) {
				m.DbTx.
					On("Rollback", context.Background()).
					Return(nil).
					Once()

				m.State.
					On("BeginStateTransaction", context.Background()).
					Return(m.DbTx, nil).
					Once()

				m.State.
					On("GetL2BlockTransactionCountByHash", context.Background(), tc.BlockHash, m.DbTx).
					Return(uint64(0), errors.New("failed to count txs")).
					Once()
			},
		},
	}

	for _, testCase := range testCases {
		t.Run(testCase.Name, func(t *testing.T) {
			tc := testCase
			tc.SetupMocks(m, tc)
			result, err := c.TransactionCount(context.Background(), tc.BlockHash)

			assert.Equal(t, testCase.ExpectedResult, result)

			if err != nil || testCase.ExpectedError != nil {
				if expectedErr, ok := testCase.ExpectedError.(*types.RPCError); ok {
					rpcErr := err.(rpc.Error)
					assert.Equal(t, expectedErr.ErrorCode(), rpcErr.ErrorCode())
					assert.Equal(t, expectedErr.Error(), rpcErr.Error())
				} else {
					assert.Equal(t, testCase.ExpectedError, err)
				}
			}
		})
	}
}

func TestGetBlockTransactionCountByNumber(t *testing.T) {
	s, m, _ := newSequencerMockedServer(t)
	defer s.Stop()

	type testCase struct {
		Name           string
		BlockNumber    string
		ExpectedResult uint
		ExpectedError  types.Error
		SetupMocks     func(m *mocksWrapper, tc testCase)
	}

	testCases := []testCase{
		{
			Name:           "Count txs successfully for latest block",
			BlockNumber:    "latest",
			ExpectedResult: uint(10),
			ExpectedError:  nil,
			SetupMocks: func(m *mocksWrapper, tc testCase) {
				blockNumber := uint64(10)
				m.DbTx.
					On("Commit", context.Background()).
					Return(nil).
					Once()

				m.State.
					On("BeginStateTransaction", context.Background()).
					Return(m.DbTx, nil).
					Once()

				m.State.
					On("GetLastL2BlockNumber", context.Background(), m.DbTx).
					Return(blockNumber, nil).
					Once()

				m.State.
					On("GetL2BlockTransactionCountByNumber", context.Background(), blockNumber, m.DbTx).
					Return(uint64(10), nil).
					Once()
			},
		},
		{
			Name:           "Count txs successfully for pending block",
			BlockNumber:    "pending",
			ExpectedResult: uint(10),
			ExpectedError:  nil,
			SetupMocks: func(m *mocksWrapper, tc testCase) {
				m.DbTx.
					On("Commit", context.Background()).
					Return(nil).
					Once()

				m.State.
					On("BeginStateTransaction", context.Background()).
					Return(m.DbTx, nil).
					Once()

				m.Pool.
					On("CountPendingTransactions", context.Background()).
					Return(uint64(10), nil).
					Once()
			},
		},
		{
			Name:           "failed to get last block number",
			BlockNumber:    "latest",
			ExpectedResult: 0,
			ExpectedError:  types.NewRPCError(types.DefaultErrorCode, "failed to get the last block number from state"),
			SetupMocks: func(m *mocksWrapper, tc testCase) {
				m.DbTx.
					On("Rollback", context.Background()).
					Return(nil).
					Once()

				m.State.
					On("BeginStateTransaction", context.Background()).
					Return(m.DbTx, nil).
					Once()

				m.State.
					On("GetLastL2BlockNumber", context.Background(), m.DbTx).
					Return(uint64(0), errors.New("failed to get last block number")).
					Once()
			},
		},
		{
			Name:           "failed to count tx",
			BlockNumber:    "latest",
			ExpectedResult: 0,
			ExpectedError:  types.NewRPCError(types.DefaultErrorCode, "failed to count transactions"),
			SetupMocks: func(m *mocksWrapper, tc testCase) {
				blockNumber := uint64(10)
				m.DbTx.
					On("Rollback", context.Background()).
					Return(nil).
					Once()

				m.State.
					On("BeginStateTransaction", context.Background()).
					Return(m.DbTx, nil).
					Once()

				m.State.
					On("GetLastL2BlockNumber", context.Background(), m.DbTx).
					Return(blockNumber, nil).
					Once()

				m.State.
					On("GetL2BlockTransactionCountByNumber", context.Background(), blockNumber, m.DbTx).
					Return(uint64(0), errors.New("failed to count")).
					Once()
			},
		},
		{
			Name:           "failed to count pending tx",
			BlockNumber:    "pending",
			ExpectedResult: 0,
			ExpectedError:  types.NewRPCError(types.DefaultErrorCode, "failed to count pending transactions"),
			SetupMocks: func(m *mocksWrapper, tc testCase) {
				m.DbTx.
					On("Rollback", context.Background()).
					Return(nil).
					Once()

				m.State.
					On("BeginStateTransaction", context.Background()).
					Return(m.DbTx, nil).
					Once()

				m.Pool.
					On("CountPendingTransactions", context.Background()).
					Return(uint64(0), errors.New("failed to count")).
					Once()
			},
		},
	}

	for _, testCase := range testCases {
		t.Run(testCase.Name, func(t *testing.T) {
			tc := testCase
			tc.SetupMocks(m, tc)
			res, err := s.JSONRPCCall("eth_getBlockTransactionCountByNumber", tc.BlockNumber)

			require.NoError(t, err)
			assert.Equal(t, float64(1), res.ID)
			assert.Equal(t, "2.0", res.JSONRPC)

			if res.Result != nil {
				var result types.ArgUint64
				err = json.Unmarshal(res.Result, &result)
				require.NoError(t, err)
				assert.Equal(t, testCase.ExpectedResult, uint(result))
			}

			if res.Error != nil || testCase.ExpectedError != nil {
				assert.Equal(t, testCase.ExpectedError.ErrorCode(), res.Error.Code)
				assert.Equal(t, testCase.ExpectedError.Error(), res.Error.Message)
			}
		})
	}
}

func TestGetTransactionCount(t *testing.T) {
	s, m, _ := newSequencerMockedServer(t)
	defer s.Stop()

	type testCase struct {
		Name           string
		Address        string
		BlockNumber    string
		ExpectedResult uint
		ExpectedError  types.Error
		SetupMocks     func(m *mocksWrapper, tc testCase)
	}

	testCases := []testCase{
		{
			Name:           "Count txs successfully",
			Address:        common.HexToAddress("0x123").Hex(),
			BlockNumber:    "latest",
			ExpectedResult: uint(10),
			ExpectedError:  nil,
			SetupMocks: func(m *mocksWrapper, tc testCase) {
				blockNumber := uint64(10)
				address := common.HexToAddress(tc.Address)
				m.DbTx.
					On("Commit", context.Background()).
					Return(nil).
					Once()

				m.State.
					On("BeginStateTransaction", context.Background()).
					Return(m.DbTx, nil).
					Once()

				m.State.
					On("GetLastL2BlockNumber", context.Background(), m.DbTx).
					Return(blockNumber, nil).
					Once()

				m.State.
					On("GetNonce", context.Background(), address, blockNumber, m.DbTx).
					Return(uint64(10), nil).
					Once()
			},
		},
		{
			Name:           "Count txs nonce not found",
			Address:        common.HexToAddress("0x123").Hex(),
			BlockNumber:    "latest",
			ExpectedResult: 0,
			ExpectedError:  nil,
			SetupMocks: func(m *mocksWrapper, tc testCase) {
				blockNumber := uint64(10)
				address := common.HexToAddress(tc.Address)
				m.DbTx.
					On("Commit", context.Background()).
					Return(nil).
					Once()

				m.State.
					On("BeginStateTransaction", context.Background()).
					Return(m.DbTx, nil).
					Once()

				m.State.
					On("GetLastL2BlockNumber", context.Background(), m.DbTx).
					Return(blockNumber, nil).
					Once()

				m.State.
					On("GetNonce", context.Background(), address, blockNumber, m.DbTx).
					Return(uint64(0), state.ErrNotFound).
					Once()
			},
		},
		{
			Name:           "failed to get last block number",
			Address:        common.HexToAddress("0x123").Hex(),
			BlockNumber:    "latest",
			ExpectedResult: 0,
			ExpectedError:  types.NewRPCError(types.DefaultErrorCode, "failed to get the last block number from state"),
			SetupMocks: func(m *mocksWrapper, tc testCase) {
				m.DbTx.
					On("Rollback", context.Background()).
					Return(nil).
					Once()

				m.State.
					On("BeginStateTransaction", context.Background()).
					Return(m.DbTx, nil).
					Once()

				m.State.
					On("GetLastL2BlockNumber", context.Background(), m.DbTx).
					Return(uint64(0), errors.New("failed to get last block number")).
					Once()
			},
		},
		{
			Name:           "failed to get nonce",
			Address:        common.HexToAddress("0x123").Hex(),
			BlockNumber:    "latest",
			ExpectedResult: 0,
			ExpectedError:  types.NewRPCError(types.DefaultErrorCode, "failed to count transactions"),
			SetupMocks: func(m *mocksWrapper, tc testCase) {
				blockNumber := uint64(10)
				address := common.HexToAddress(tc.Address)
				m.DbTx.
					On("Rollback", context.Background()).
					Return(nil).
					Once()

				m.State.
					On("BeginStateTransaction", context.Background()).
					Return(m.DbTx, nil).
					Once()

				m.State.
					On("GetLastL2BlockNumber", context.Background(), m.DbTx).
					Return(blockNumber, nil).
					Once()

				m.State.
					On("GetNonce", context.Background(), address, blockNumber, m.DbTx).
					Return(uint64(0), errors.New("failed to get nonce")).
					Once()
			},
		},
	}

	for _, testCase := range testCases {
		t.Run(testCase.Name, func(t *testing.T) {
			tc := testCase
			tc.SetupMocks(m, tc)
			res, err := s.JSONRPCCall("eth_getTransactionCount", tc.Address, tc.BlockNumber)

			require.NoError(t, err)
			assert.Equal(t, float64(1), res.ID)
			assert.Equal(t, "2.0", res.JSONRPC)

			if res.Result != nil {
				var result types.ArgUint64
				err = json.Unmarshal(res.Result, &result)
				require.NoError(t, err)
				assert.Equal(t, testCase.ExpectedResult, uint(result))
			}

			if res.Error != nil || testCase.ExpectedError != nil {
				assert.Equal(t, testCase.ExpectedError.ErrorCode(), res.Error.Code)
				assert.Equal(t, testCase.ExpectedError.Error(), res.Error.Message)
			}
		})
	}
}

func TestGetTransactionReceipt(t *testing.T) {
	s, m, c := newSequencerMockedServer(t)
	defer s.Stop()

	type testCase struct {
		Name           string
		Hash           common.Hash
		ExpectedResult *coreTypes.Receipt
		ExpectedError  interface{}
		SetupMocks     func(m *mocksWrapper, tc testCase)
	}

	testCases := []testCase{
		{
			Name:           "Get TX receipt Successfully",
			Hash:           common.HexToHash("0x123"),
			ExpectedResult: coreTypes.NewReceipt([]byte{}, false, 0),
			ExpectedError:  nil,
			SetupMocks: func(m *mocksWrapper, tc testCase) {
				m.DbTx.
					On("Commit", context.Background()).
					Return(nil).
					Once()

				m.State.
					On("BeginStateTransaction", context.Background()).
					Return(m.DbTx, nil).
					Once()

				tx := coreTypes.NewTransaction(1, common.Address{}, big.NewInt(1), 1, big.NewInt(1), []byte{})
				privateKey, err := crypto.HexToECDSA(strings.TrimPrefix("0x28b2b0318721be8c8339199172cd7cc8f5e273800a35616ec893083a4b32c02e", "0x"))
				require.NoError(t, err)
				auth, err := bind.NewKeyedTransactorWithChainID(privateKey, big.NewInt(1))
				require.NoError(t, err)

				signedTx, err := auth.Signer(auth.From, tx)
				require.NoError(t, err)

				m.State.
					On("GetTransactionByHash", context.Background(), tc.Hash, m.DbTx).
					Return(signedTx, nil).
					Once()

				m.State.
					On("GetTransactionReceipt", context.Background(), tc.Hash, m.DbTx).
					Return(tc.ExpectedResult, nil).
					Once()
			},
		},
		{
			Name:           "Get TX receipt but tx not found",
			Hash:           common.HexToHash("0x123"),
			ExpectedResult: nil,
			ExpectedError:  ethereum.NotFound,
			SetupMocks: func(m *mocksWrapper, tc testCase) {
				m.DbTx.
					On("Commit", context.Background()).
					Return(nil).
					Once()

				m.State.
					On("BeginStateTransaction", context.Background()).
					Return(m.DbTx, nil).
					Once()

				m.State.
					On("GetTransactionByHash", context.Background(), tc.Hash, m.DbTx).
					Return(nil, state.ErrNotFound).
					Once()
			},
		},
		{
			Name:           "Get TX receipt but failed to get tx",
			Hash:           common.HexToHash("0x123"),
			ExpectedResult: nil,
			ExpectedError:  types.NewRPCError(types.DefaultErrorCode, "failed to get tx from state"),
			SetupMocks: func(m *mocksWrapper, tc testCase) {
				m.DbTx.
					On("Rollback", context.Background()).
					Return(nil).
					Once()

				m.State.
					On("BeginStateTransaction", context.Background()).
					Return(m.DbTx, nil).
					Once()

				m.State.
					On("GetTransactionByHash", context.Background(), tc.Hash, m.DbTx).
					Return(nil, errors.New("failed to get tx")).
					Once()
			},
		},
		{
			Name:           "TX receipt Not Found",
			Hash:           common.HexToHash("0x123"),
			ExpectedResult: nil,
			ExpectedError:  ethereum.NotFound,
			SetupMocks: func(m *mocksWrapper, tc testCase) {
				m.DbTx.
					On("Commit", context.Background()).
					Return(nil).
					Once()

				m.State.
					On("BeginStateTransaction", context.Background()).
					Return(m.DbTx, nil).
					Once()

				tx := coreTypes.NewTransaction(1, common.Address{}, big.NewInt(1), 1, big.NewInt(1), []byte{})
				privateKey, err := crypto.HexToECDSA(strings.TrimPrefix("0x28b2b0318721be8c8339199172cd7cc8f5e273800a35616ec893083a4b32c02e", "0x"))
				require.NoError(t, err)
				auth, err := bind.NewKeyedTransactorWithChainID(privateKey, big.NewInt(1))
				require.NoError(t, err)

				signedTx, err := auth.Signer(auth.From, tx)
				require.NoError(t, err)

				m.State.
					On("GetTransactionByHash", context.Background(), tc.Hash, m.DbTx).
					Return(signedTx, nil).
					Once()

				m.State.
					On("GetTransactionReceipt", context.Background(), tc.Hash, m.DbTx).
					Return(nil, state.ErrNotFound).
					Once()
			},
		},
		{
			Name:           "TX receipt failed to load",
			Hash:           common.HexToHash("0x123"),
			ExpectedResult: nil,
			ExpectedError:  types.NewRPCError(types.DefaultErrorCode, "failed to get tx receipt from state"),
			SetupMocks: func(m *mocksWrapper, tc testCase) {
				m.DbTx.
					On("Rollback", context.Background()).
					Return(nil).
					Once()

				m.State.
					On("BeginStateTransaction", context.Background()).
					Return(m.DbTx, nil).
					Once()

				tx := coreTypes.NewTransaction(1, common.Address{}, big.NewInt(1), 1, big.NewInt(1), []byte{})
				privateKey, err := crypto.HexToECDSA(strings.TrimPrefix("0x28b2b0318721be8c8339199172cd7cc8f5e273800a35616ec893083a4b32c02e", "0x"))
				require.NoError(t, err)
				auth, err := bind.NewKeyedTransactorWithChainID(privateKey, big.NewInt(1))
				require.NoError(t, err)

				signedTx, err := auth.Signer(auth.From, tx)
				require.NoError(t, err)

				m.State.
					On("GetTransactionByHash", context.Background(), tc.Hash, m.DbTx).
					Return(signedTx, nil).
					Once()

				m.State.
					On("GetTransactionReceipt", context.Background(), tc.Hash, m.DbTx).
					Return(nil, errors.New("failed to get tx receipt from state")).
					Once()
			},
		},
		{
			Name:           "Get TX but failed to build response Successfully",
			Hash:           common.HexToHash("0x123"),
			ExpectedResult: nil,
			ExpectedError:  types.NewRPCError(types.DefaultErrorCode, "failed to build the receipt response"),
			SetupMocks: func(m *mocksWrapper, tc testCase) {
				m.DbTx.
					On("Rollback", context.Background()).
					Return(nil).
					Once()

				m.State.
					On("BeginStateTransaction", context.Background()).
					Return(m.DbTx, nil).
					Once()

				tx := coreTypes.NewTransaction(1, common.Address{}, big.NewInt(1), 1, big.NewInt(1), []byte{})

				m.State.
					On("GetTransactionByHash", context.Background(), tc.Hash, m.DbTx).
					Return(tx, nil).
					Once()

				m.State.
					On("GetTransactionReceipt", context.Background(), tc.Hash, m.DbTx).
					Return(coreTypes.NewReceipt([]byte{}, false, 0), nil).
					Once()
			},
		},
	}

	for _, testCase := range testCases {
		t.Run(testCase.Name, func(t *testing.T) {
			tc := testCase
			tc.SetupMocks(m, tc)

			result, err := c.TransactionReceipt(context.Background(), testCase.Hash)

			if result != nil || testCase.ExpectedResult != nil {
				assert.Equal(t, testCase.ExpectedResult.TxHash, result.TxHash)
			}

			if err != nil || testCase.ExpectedError != nil {
				if expectedErr, ok := testCase.ExpectedError.(*types.RPCError); ok {
					rpcErr := err.(rpc.Error)
					assert.Equal(t, expectedErr.ErrorCode(), rpcErr.ErrorCode())
					assert.Equal(t, expectedErr.Error(), rpcErr.Error())
				} else {
					assert.Equal(t, testCase.ExpectedError, err)
				}
			}
		})
	}
}

func TestSendRawTransactionViaGeth(t *testing.T) {
	s, m, c := newSequencerMockedServer(t)
	defer s.Stop()

	type testCase struct {
		Name          string
		Tx            *coreTypes.Transaction
		ExpectedError interface{}
		SetupMocks    func(t *testing.T, m *mocksWrapper, tc testCase)
	}

	testCases := []testCase{
		{
			Name:          "Send TX successfully",
			Tx:            coreTypes.NewTransaction(1, common.HexToAddress("0x1"), big.NewInt(1), uint64(1), big.NewInt(1), []byte{}),
			ExpectedError: nil,
			SetupMocks: func(t *testing.T, m *mocksWrapper, tc testCase) {
				txMatchByHash := mock.MatchedBy(func(tx coreTypes.Transaction) bool {
					h1 := tx.Hash().Hex()
					h2 := tc.Tx.Hash().Hex()
					return h1 == h2
				})

				m.Pool.
					On("AddTx", context.Background(), txMatchByHash, "").
					Return(nil).
					Once()
			},
		},
		{
			Name:          "Send TX failed to add to the pool",
			Tx:            coreTypes.NewTransaction(1, common.HexToAddress("0x1"), big.NewInt(1), uint64(1), big.NewInt(1), []byte{}),
			ExpectedError: types.NewRPCError(types.DefaultErrorCode, "failed to add TX to the pool"),
			SetupMocks: func(t *testing.T, m *mocksWrapper, tc testCase) {
				txMatchByHash := mock.MatchedBy(func(tx coreTypes.Transaction) bool {
					h1 := tx.Hash().Hex()
					h2 := tc.Tx.Hash().Hex()
					return h1 == h2
				})

				m.Pool.
					On("AddTx", context.Background(), txMatchByHash, "").
					Return(errors.New("failed to add TX to the pool")).
					Once()
			},
		},
	}

	for _, testCase := range testCases {
		t.Run(testCase.Name, func(t *testing.T) {
			tc := testCase
			tc.SetupMocks(t, m, tc)

			err := c.SendTransaction(context.Background(), tc.Tx)

			if err != nil || testCase.ExpectedError != nil {
				if expectedErr, ok := testCase.ExpectedError.(*types.RPCError); ok {
					rpcErr := err.(rpc.Error)
					assert.Equal(t, expectedErr.ErrorCode(), rpcErr.ErrorCode())
					assert.Equal(t, expectedErr.Error(), rpcErr.Error())
				} else {
					assert.Equal(t, testCase.ExpectedError, err)
				}
			}
		})
	}
}

func TestSendRawTransactionJSONRPCCall(t *testing.T) {
	s, m, _ := newSequencerMockedServer(t)
	defer s.Stop()

	type testCase struct {
		Name           string
		Input          string
		ExpectedResult *common.Hash
		ExpectedError  types.Error
		Prepare        func(t *testing.T, tc *testCase)
		SetupMocks     func(t *testing.T, m *mocksWrapper, tc testCase)
	}

	testCases := []testCase{
		{
			Name: "Send TX successfully",
			Prepare: func(t *testing.T, tc *testCase) {
				tx := coreTypes.NewTransaction(1, common.HexToAddress("0x1"), big.NewInt(1), uint64(1), big.NewInt(1), []byte{})

				txBinary, err := tx.MarshalBinary()
				require.NoError(t, err)

				rawTx := hex.EncodeToHex(txBinary)
				require.NoError(t, err)

				tc.Input = rawTx
				tc.ExpectedResult = hashPtr(tx.Hash())
				tc.ExpectedError = nil
			},
			SetupMocks: func(t *testing.T, m *mocksWrapper, tc testCase) {
				m.Pool.
<<<<<<< HEAD
					On("AddTx", context.Background(), mock.IsType(coreTypes.Transaction{})).
=======
					On("AddTx", context.Background(), mock.IsType(types.Transaction{}), "").
>>>>>>> c00c77cb
					Return(nil).
					Once()
			},
		},
		{
			Name: "Send TX failed to add to the pool",
			Prepare: func(t *testing.T, tc *testCase) {
				tx := coreTypes.NewTransaction(1, common.HexToAddress("0x1"), big.NewInt(1), uint64(1), big.NewInt(1), []byte{})

				txBinary, err := tx.MarshalBinary()
				require.NoError(t, err)

				rawTx := hex.EncodeToHex(txBinary)
				require.NoError(t, err)

				tc.Input = rawTx
				tc.ExpectedResult = nil
				tc.ExpectedError = types.NewRPCError(types.DefaultErrorCode, "failed to add TX to the pool")
			},
			SetupMocks: func(t *testing.T, m *mocksWrapper, tc testCase) {
				m.Pool.
<<<<<<< HEAD
					On("AddTx", context.Background(), mock.IsType(coreTypes.Transaction{})).
=======
					On("AddTx", context.Background(), mock.IsType(types.Transaction{}), "").
>>>>>>> c00c77cb
					Return(errors.New("failed to add TX to the pool")).
					Once()
			},
		},
		{
			Name: "Send invalid tx input",
			Prepare: func(t *testing.T, tc *testCase) {
				tc.Input = "0x1234"
				tc.ExpectedResult = nil
				tc.ExpectedError = types.NewRPCError(types.InvalidParamsErrorCode, "invalid tx input")
			},
			SetupMocks: func(t *testing.T, m *mocksWrapper, tc testCase) {},
		},
	}

	for _, testCase := range testCases {
		t.Run(testCase.Name, func(t *testing.T) {
			tc := testCase
			tc.Prepare(t, &tc)
			tc.SetupMocks(t, m, tc)

			res, err := s.JSONRPCCall("eth_sendRawTransaction", tc.Input)
			require.NoError(t, err)

			assert.Equal(t, float64(1), res.ID)
			assert.Equal(t, "2.0", res.JSONRPC)

			if res.Result != nil || tc.ExpectedResult != nil {
				var result common.Hash
				err = json.Unmarshal(res.Result, &result)
				require.NoError(t, err)
				assert.Equal(t, *tc.ExpectedResult, result)
			}
			if res.Error != nil || tc.ExpectedError != nil {
				assert.Equal(t, tc.ExpectedError.ErrorCode(), res.Error.Code)
				assert.Equal(t, tc.ExpectedError.Error(), res.Error.Message)
			}
		})
	}
}

func TestSendRawTransactionViaGethForNonSequencerNode(t *testing.T) {
	sequencerServer, sequencerMocks, _ := newSequencerMockedServer(t)
	defer sequencerServer.Stop()
	nonSequencerServer, _, nonSequencerClient := newNonSequencerMockedServer(t, sequencerServer.ServerURL)
	defer nonSequencerServer.Stop()

	type testCase struct {
		Name          string
		Tx            *coreTypes.Transaction
		ExpectedError interface{}
		SetupMocks    func(t *testing.T, m *mocksWrapper, tc testCase)
	}

	testCases := []testCase{
		{
			Name:          "Send TX successfully",
			Tx:            coreTypes.NewTransaction(1, common.HexToAddress("0x1"), big.NewInt(1), uint64(1), big.NewInt(1), []byte{}),
			ExpectedError: nil,
			SetupMocks: func(t *testing.T, m *mocksWrapper, tc testCase) {
				txMatchByHash := mock.MatchedBy(func(tx coreTypes.Transaction) bool {
					h1 := tx.Hash().Hex()
					h2 := tc.Tx.Hash().Hex()
					return h1 == h2
				})

				m.Pool.
					On("AddTx", context.Background(), txMatchByHash, "").
					Return(nil).
					Once()
			},
		},
		{
			Name:          "Send TX failed to add to the pool",
			Tx:            coreTypes.NewTransaction(1, common.HexToAddress("0x1"), big.NewInt(1), uint64(1), big.NewInt(1), []byte{}),
			ExpectedError: types.NewRPCError(types.DefaultErrorCode, "failed to add TX to the pool"),
			SetupMocks: func(t *testing.T, m *mocksWrapper, tc testCase) {
				txMatchByHash := mock.MatchedBy(func(tx coreTypes.Transaction) bool {
					h1 := tx.Hash().Hex()
					h2 := tc.Tx.Hash().Hex()
					return h1 == h2
				})

				m.Pool.
					On("AddTx", context.Background(), txMatchByHash, "").
					Return(errors.New("failed to add TX to the pool")).
					Once()
			},
		},
	}

	for _, testCase := range testCases {
		t.Run(testCase.Name, func(t *testing.T) {
			tc := testCase
			tc.SetupMocks(t, sequencerMocks, tc)

			err := nonSequencerClient.SendTransaction(context.Background(), tc.Tx)

			if err != nil || testCase.ExpectedError != nil {
				if expectedErr, ok := testCase.ExpectedError.(*types.RPCError); ok {
					rpcErr := err.(rpc.Error)
					assert.Equal(t, expectedErr.ErrorCode(), rpcErr.ErrorCode())
					assert.Equal(t, expectedErr.Error(), rpcErr.Error())
				} else {
					assert.Equal(t, testCase.ExpectedError, err)
				}
			}
		})
	}
}

func TestSendRawTransactionViaGethForNonSequencerNodeFailsToRelayTxToSequencerNode(t *testing.T) {
	nonSequencerServer, _, nonSequencerClient := newNonSequencerMockedServer(t, "http://wrong.url")
	defer nonSequencerServer.Stop()

	type testCase struct {
		Name          string
		Tx            *coreTypes.Transaction
		ExpectedError interface{}
	}

	testCases := []testCase{
		{
			Name:          "Send TX failed to relay tx to the sequencer node",
			Tx:            coreTypes.NewTransaction(1, common.HexToAddress("0x1"), big.NewInt(1), uint64(1), big.NewInt(1), []byte{}),
			ExpectedError: types.NewRPCError(types.DefaultErrorCode, "failed to relay tx to the sequencer node"),
		},
	}

	for _, testCase := range testCases {
		t.Run(testCase.Name, func(t *testing.T) {
			tc := testCase

			err := nonSequencerClient.SendTransaction(context.Background(), tc.Tx)

			if err != nil || testCase.ExpectedError != nil {
				if expectedErr, ok := testCase.ExpectedError.(*types.RPCError); ok {
					rpcErr := err.(rpc.Error)
					assert.Equal(t, expectedErr.ErrorCode(), rpcErr.ErrorCode())
					assert.Equal(t, expectedErr.Error(), rpcErr.Error())
				} else {
					assert.Equal(t, testCase.ExpectedError, err)
				}
			}
		})
	}
}

func TestProtocolVersion(t *testing.T) {
	s, _, _ := newSequencerMockedServer(t)
	defer s.Stop()

	res, err := s.JSONRPCCall("eth_protocolVersion")
	require.NoError(t, err)

	assert.Equal(t, float64(1), res.ID)
	assert.Equal(t, "2.0", res.JSONRPC)
	assert.Nil(t, res.Error)

	var result string
	err = json.Unmarshal(res.Result, &result)
	require.NoError(t, err)

	assert.Equal(t, "0x0", result)
}

func TestNewFilter(t *testing.T) {
	s, m, _ := newSequencerMockedServer(t)
	defer s.Stop()

	type testCase struct {
		Name           string
		Request        types.LogFilterRequest
		ExpectedResult string
		ExpectedError  types.Error
		SetupMocks     func(m *mocksWrapper, tc testCase)
	}

	hash := common.HexToHash("0x42")
	blockNumber := "8"
	testCases := []testCase{
		{
			Name: "New filter created successfully",
			Request: types.LogFilterRequest{
				ToBlock: &blockNumber,
			},
			ExpectedResult: "1",
			ExpectedError:  nil,
			SetupMocks: func(m *mocksWrapper, tc testCase) {
				m.Storage.
					On("NewLogFilter", mock.IsType(&websocket.Conn{}), mock.IsType(LogFilter{})).
					Return("1", nil).
					Once()
			},
		},
		{
			Name: "failed to create new filter",
			Request: types.LogFilterRequest{
				BlockHash: &hash,
			},
			ExpectedResult: "",
			ExpectedError:  types.NewRPCError(types.DefaultErrorCode, "failed to create new log filter"),
			SetupMocks: func(m *mocksWrapper, tc testCase) {
				m.Storage.
					On("NewLogFilter", mock.IsType(&websocket.Conn{}), mock.IsType(LogFilter{})).
					Return("", errors.New("failed to add new filter")).
					Once()
			},
		},
		{
			Name: "failed to create new filter because BlockHash and ToBlock are present",
			Request: types.LogFilterRequest{
				BlockHash: &hash,
				ToBlock:   &blockNumber,
			},
			ExpectedResult: "",
			ExpectedError:  types.NewRPCError(types.InvalidParamsErrorCode, "invalid argument 0: cannot specify both BlockHash and FromBlock/ToBlock, choose one or the other"),
			SetupMocks: func(m *mocksWrapper, tc testCase) {
				m.Storage.
					On("NewLogFilter", mock.IsType(&websocket.Conn{}), mock.IsType(LogFilter{})).
					Once().
					Return("", ErrFilterInvalidPayload).
					Once()
			},
		},
	}

	for _, testCase := range testCases {
		t.Run(testCase.Name, func(t *testing.T) {
			tc := testCase
			tc.SetupMocks(m, tc)

			res, err := s.JSONRPCCall("eth_newFilter", tc.Request)
			require.NoError(t, err)

			assert.Equal(t, float64(1), res.ID)
			assert.Equal(t, "2.0", res.JSONRPC)

			if res.Result != nil {
				var result string
				err = json.Unmarshal(res.Result, &result)
				require.NoError(t, err)
				assert.Equal(t, tc.ExpectedResult, result)
			}

			if res.Error != nil || tc.ExpectedError != nil {
				assert.Equal(t, tc.ExpectedError.ErrorCode(), res.Error.Code)
				assert.Equal(t, tc.ExpectedError.Error(), res.Error.Message)
			}
		})
	}
}

func TestNewBlockFilter(t *testing.T) {
	s, m, _ := newSequencerMockedServer(t)
	defer s.Stop()

	type testCase struct {
		Name           string
		ExpectedResult string
		ExpectedError  types.Error
		SetupMocks     func(m *mocksWrapper, tc testCase)
	}

	testCases := []testCase{
		{
			Name:           "New block filter created successfully",
			ExpectedResult: "1",
			ExpectedError:  nil,
			SetupMocks: func(m *mocksWrapper, tc testCase) {
				m.Storage.
					On("NewBlockFilter", mock.IsType(&websocket.Conn{})).
					Return("1", nil).
					Once()
			},
		},
		{
			Name:           "failed to create new block filter",
			ExpectedResult: "",
			ExpectedError:  types.NewRPCError(types.DefaultErrorCode, "failed to create new block filter"),
			SetupMocks: func(m *mocksWrapper, tc testCase) {
				m.Storage.
					On("NewBlockFilter", mock.IsType(&websocket.Conn{})).
					Return("", errors.New("failed to add new block filter")).
					Once()
			},
		},
	}

	for _, testCase := range testCases {
		t.Run(testCase.Name, func(t *testing.T) {
			tc := testCase
			tc.SetupMocks(m, tc)

			res, err := s.JSONRPCCall("eth_newBlockFilter")
			require.NoError(t, err)

			assert.Equal(t, float64(1), res.ID)
			assert.Equal(t, "2.0", res.JSONRPC)

			if res.Result != nil {
				var result string
				err = json.Unmarshal(res.Result, &result)
				require.NoError(t, err)
				assert.Equal(t, tc.ExpectedResult, result)
			}

			if res.Error != nil || tc.ExpectedError != nil {
				assert.Equal(t, tc.ExpectedError.ErrorCode(), res.Error.Code)
				assert.Equal(t, tc.ExpectedError.Error(), res.Error.Message)
			}
		})
	}
}

func TestNewPendingTransactionFilter(t *testing.T) {
	s, m, _ := newSequencerMockedServer(t)
	defer s.Stop()

	type testCase struct {
		Name           string
		ExpectedResult string
		ExpectedError  types.Error
		SetupMocks     func(m *mocksWrapper, tc testCase)
	}

	testCases := []testCase{
		// {
		// 	Name:           "New pending transaction filter created successfully",
		// 	ExpectedResult: "1",
		// 	ExpectedError:  nil,
		// 	SetupMocks: func(m *mocks, tc testCase) {
		// 		m.Storage.
		// 			On("NewPendingTransactionFilter", mock.IsType(&websocket.Conn{})).
		// 			Return("1", nil).
		// 			Once()
		// 	},
		// },
		// {
		// 	Name:           "failed to create new pending transaction filter",
		// 	ExpectedResult: "",
		// 	ExpectedError:  types.NewRPCError(types.DefaultErrorCode, "failed to create new pending transaction filter"),
		// 	SetupMocks: func(m *mocks, tc testCase) {
		// 		m.Storage.
		// 			On("NewPendingTransactionFilter", mock.IsType(&websocket.Conn{})).
		// 			Return("", errors.New("failed to add new pending transaction filter")).
		// 			Once()
		// 	},
		// },
		{
			Name:           "can't create pending tx filter",
			ExpectedResult: "",
			ExpectedError:  types.NewRPCError(types.DefaultErrorCode, "not supported yet"),
			SetupMocks:     func(m *mocksWrapper, tc testCase) {},
		},
	}

	for _, testCase := range testCases {
		t.Run(testCase.Name, func(t *testing.T) {
			tc := testCase
			tc.SetupMocks(m, tc)

			res, err := s.JSONRPCCall("eth_newPendingTransactionFilter")
			require.NoError(t, err)

			assert.Equal(t, float64(1), res.ID)
			assert.Equal(t, "2.0", res.JSONRPC)

			if res.Result != nil {
				var result string
				err = json.Unmarshal(res.Result, &result)
				require.NoError(t, err)
				assert.Equal(t, tc.ExpectedResult, result)
			}

			if res.Error != nil || tc.ExpectedError != nil {
				assert.Equal(t, tc.ExpectedError.ErrorCode(), res.Error.Code)
				assert.Equal(t, tc.ExpectedError.Error(), res.Error.Message)
			}
		})
	}
}

func TestUninstallFilter(t *testing.T) {
	s, m, _ := newSequencerMockedServer(t)
	defer s.Stop()

	type testCase struct {
		Name           string
		FilterID       string
		ExpectedResult bool
		ExpectedError  types.Error
		SetupMocks     func(m *mocksWrapper, tc testCase)
	}

	testCases := []testCase{
		{
			Name:           "Uninstalls filter successfully",
			FilterID:       "1",
			ExpectedResult: true,
			ExpectedError:  nil,
			SetupMocks: func(m *mocksWrapper, tc testCase) {
				m.Storage.
					On("UninstallFilter", tc.FilterID).
					Return(nil).
					Once()
			},
		},
		{
			Name:           "filter already uninstalled",
			FilterID:       "1",
			ExpectedResult: false,
			ExpectedError:  nil,
			SetupMocks: func(m *mocksWrapper, tc testCase) {
				m.Storage.
					On("UninstallFilter", tc.FilterID).
					Return(ErrNotFound).
					Once()
			},
		},
	}

	for _, testCase := range testCases {
		t.Run(testCase.Name, func(t *testing.T) {
			tc := testCase
			tc.SetupMocks(m, tc)

			res, err := s.JSONRPCCall("eth_uninstallFilter", tc.FilterID)
			require.NoError(t, err)

			assert.Equal(t, float64(1), res.ID)
			assert.Equal(t, "2.0", res.JSONRPC)

			if res.Result != nil {
				var result bool
				err = json.Unmarshal(res.Result, &result)
				require.NoError(t, err)
				assert.Equal(t, tc.ExpectedResult, result)
			}

			if res.Error != nil || tc.ExpectedError != nil {
				assert.Equal(t, tc.ExpectedError.ErrorCode(), res.Error.Code)
				assert.Equal(t, tc.ExpectedError.Error(), res.Error.Message)
			}
		})
	}
}

func TestGetLogs(t *testing.T) {
	s, m, c := newSequencerMockedServer(t)
	defer s.Stop()

	type testCase struct {
		Name           string
		Filter         ethereum.FilterQuery
		ExpectedResult []coreTypes.Log
		ExpectedError  interface{}
		Prepare        func(t *testing.T, tc *testCase)
		SetupMocks     func(m *mocksWrapper, tc testCase)
	}

	testCases := []testCase{
		{
			Name: "Get logs successfully",
			Prepare: func(t *testing.T, tc *testCase) {
				tc.Filter = ethereum.FilterQuery{
					FromBlock: big.NewInt(1), ToBlock: big.NewInt(2),
					Addresses: []common.Address{common.HexToAddress("0x111")},
					Topics:    [][]common.Hash{{common.HexToHash("0x222")}},
				}
				tc.ExpectedResult = []coreTypes.Log{{
					Address: common.Address{}, Topics: []common.Hash{}, Data: []byte{},
					BlockNumber: uint64(1), TxHash: common.Hash{}, TxIndex: uint(1),
					BlockHash: common.Hash{}, Index: uint(1), Removed: false,
				}}
				tc.ExpectedError = nil
			},
			SetupMocks: func(m *mocksWrapper, tc testCase) {
				var since *time.Time
				logs := make([]*coreTypes.Log, 0, len(tc.ExpectedResult))
				for _, log := range tc.ExpectedResult {
					l := log
					logs = append(logs, &l)
				}

				m.DbTx.
					On("Commit", context.Background()).
					Return(nil).
					Once()

				m.State.
					On("BeginStateTransaction", context.Background()).
					Return(m.DbTx, nil).
					Once()

				m.State.
					On("GetLogs", context.Background(), tc.Filter.FromBlock.Uint64(), tc.Filter.ToBlock.Uint64(), tc.Filter.Addresses, tc.Filter.Topics, tc.Filter.BlockHash, since, m.DbTx).
					Return(logs, nil).
					Once()
			},
		},
		{
			Name: "Get logs fails to get logs from state",
			Prepare: func(t *testing.T, tc *testCase) {
				tc.Filter = ethereum.FilterQuery{
					FromBlock: big.NewInt(1), ToBlock: big.NewInt(2),
					Addresses: []common.Address{common.HexToAddress("0x111")},
					Topics:    [][]common.Hash{{common.HexToHash("0x222")}},
				}
				tc.ExpectedResult = nil
				tc.ExpectedError = types.NewRPCError(types.DefaultErrorCode, "failed to get logs from state")
			},
			SetupMocks: func(m *mocksWrapper, tc testCase) {
				var since *time.Time
				m.DbTx.
					On("Rollback", context.Background()).
					Return(nil).
					Once()

				m.State.
					On("BeginStateTransaction", context.Background()).
					Return(m.DbTx, nil).
					Once()

				m.State.
					On("GetLogs", context.Background(), tc.Filter.FromBlock.Uint64(), tc.Filter.ToBlock.Uint64(), tc.Filter.Addresses, tc.Filter.Topics, tc.Filter.BlockHash, since, m.DbTx).
					Return(nil, errors.New("failed to get logs from state")).
					Once()
			},
		},
		{
			Name: "Get logs fails to identify from block",
			Prepare: func(t *testing.T, tc *testCase) {
				tc.Filter = ethereum.FilterQuery{
					FromBlock: big.NewInt(-1), ToBlock: big.NewInt(2),
					Addresses: []common.Address{common.HexToAddress("0x111")},
					Topics:    [][]common.Hash{{common.HexToHash("0x222")}},
				}
				tc.ExpectedResult = nil
				tc.ExpectedError = types.NewRPCError(types.DefaultErrorCode, "failed to get the last block number from state")
			},
			SetupMocks: func(m *mocksWrapper, tc testCase) {
				m.DbTx.
					On("Rollback", context.Background()).
					Return(nil).
					Once()

				m.State.
					On("BeginStateTransaction", context.Background()).
					Return(m.DbTx, nil).
					Once()

				m.State.
					On("GetLastL2BlockNumber", context.Background(), m.DbTx).
					Return(uint64(0), errors.New("failed to get last block number from state")).
					Once()
			},
		},
		{
			Name: "Get logs fails to identify to block",
			Prepare: func(t *testing.T, tc *testCase) {
				tc.Filter = ethereum.FilterQuery{
					FromBlock: big.NewInt(1), ToBlock: big.NewInt(-1),
					Addresses: []common.Address{common.HexToAddress("0x111")},
					Topics:    [][]common.Hash{{common.HexToHash("0x222")}},
				}
				tc.ExpectedResult = nil
				tc.ExpectedError = types.NewRPCError(types.DefaultErrorCode, "failed to get the last block number from state")
			},
			SetupMocks: func(m *mocksWrapper, tc testCase) {
				m.DbTx.
					On("Rollback", context.Background()).
					Return(nil).
					Once()

				m.State.
					On("BeginStateTransaction", context.Background()).
					Return(m.DbTx, nil).
					Once()

				m.State.
					On("GetLastL2BlockNumber", context.Background(), m.DbTx).
					Return(uint64(0), errors.New("failed to get last block number from state")).
					Once()
			},
		},
	}

	for _, testCase := range testCases {
		t.Run(testCase.Name, func(t *testing.T) {
			tc := testCase
			tc.Prepare(t, &tc)
			tc.SetupMocks(m, tc)

			result, err := c.FilterLogs(context.Background(), tc.Filter)

			if result != nil || tc.ExpectedResult != nil {
				assert.ElementsMatch(t, tc.ExpectedResult, result)
			}

			if err != nil || tc.ExpectedError != nil {
				if expectedErr, ok := tc.ExpectedError.(*types.RPCError); ok {
					rpcErr := err.(rpc.Error)
					assert.Equal(t, expectedErr.ErrorCode(), rpcErr.ErrorCode())
					assert.Equal(t, expectedErr.Error(), rpcErr.Error())
				} else {
					assert.Equal(t, tc.ExpectedError, err)
				}
			}
		})
	}
}

func TestGetFilterLogs(t *testing.T) {
	s, m, _ := newSequencerMockedServer(t)
	defer s.Stop()

	type testCase struct {
		Name           string
		FilterID       string
		ExpectedResult []coreTypes.Log
		ExpectedError  types.Error
		Prepare        func(t *testing.T, tc *testCase)
		SetupMocks     func(t *testing.T, m *mocksWrapper, tc testCase)
	}

	testCases := []testCase{
		{
			Name: "Get filter logs successfully",
			Prepare: func(t *testing.T, tc *testCase) {
				tc.FilterID = "1"
				tc.ExpectedResult = []coreTypes.Log{{
					Address: common.Address{}, Topics: []common.Hash{}, Data: []byte{},
					BlockNumber: uint64(1), TxHash: common.Hash{}, TxIndex: uint(1),
					BlockHash: common.Hash{}, Index: uint(1), Removed: false,
				}}
				tc.ExpectedError = nil
			},
			SetupMocks: func(t *testing.T, m *mocksWrapper, tc testCase) {
				var since *time.Time
				logs := make([]*coreTypes.Log, 0, len(tc.ExpectedResult))
				for _, log := range tc.ExpectedResult {
					l := log
					logs = append(logs, &l)
				}

				bn1 := types.BlockNumber(1)
				bn2 := types.BlockNumber(2)
				logFilter := LogFilter{
					FromBlock: &bn1,
					ToBlock:   &bn2,
					Addresses: []common.Address{common.HexToAddress("0x111")},
					Topics:    [][]common.Hash{{common.HexToHash("0x222")}},
				}

				filter := &Filter{
					ID:         tc.FilterID,
					Type:       FilterTypeLog,
					LastPoll:   time.Now(),
					Parameters: logFilter,
				}

				m.DbTx.
					On("Commit", context.Background()).
					Return(nil).
					Once()

				m.State.
					On("BeginStateTransaction", context.Background()).
					Return(m.DbTx, nil).
					Once()

				m.Storage.
					On("GetFilter", tc.FilterID).
					Return(filter, nil).
					Once()

				m.State.
					On("GetLogs", context.Background(), uint64(*logFilter.FromBlock), uint64(*logFilter.ToBlock), logFilter.Addresses, logFilter.Topics, logFilter.BlockHash, since, m.DbTx).
					Return(logs, nil).
					Once()
			},
		},
		{
			Name: "Get filter logs filter not found",
			Prepare: func(t *testing.T, tc *testCase) {
				tc.FilterID = "1"
				tc.ExpectedResult = nil
				tc.ExpectedError = nil
			},
			SetupMocks: func(t *testing.T, m *mocksWrapper, tc testCase) {
				m.Storage.
					On("GetFilter", tc.FilterID).
					Return(nil, ErrNotFound).
					Once()
			},
		},
		{
			Name: "Get filter logs failed to get filter",
			Prepare: func(t *testing.T, tc *testCase) {
				tc.FilterID = "1"
				tc.ExpectedResult = nil
				tc.ExpectedError = types.NewRPCError(types.DefaultErrorCode, "failed to get filter from storage")
			},
			SetupMocks: func(t *testing.T, m *mocksWrapper, tc testCase) {
				m.Storage.
					On("GetFilter", tc.FilterID).
					Return(nil, errors.New("failed to get filter")).
					Once()
			},
		},
		{
			Name: "Get filter logs is a valid filter but its not a log filter",
			Prepare: func(t *testing.T, tc *testCase) {
				tc.FilterID = "1"
				tc.ExpectedResult = nil
				tc.ExpectedError = nil
			},
			SetupMocks: func(t *testing.T, m *mocksWrapper, tc testCase) {
				filter := &Filter{
					ID:         tc.FilterID,
					Type:       FilterTypeBlock,
					LastPoll:   time.Now(),
					Parameters: "",
				}

				m.Storage.
					On("GetFilter", tc.FilterID).
					Return(filter, nil).
					Once()
			},
		},
	}

	for _, testCase := range testCases {
		t.Run(testCase.Name, func(t *testing.T) {
			tc := testCase
			tc.Prepare(t, &tc)
			tc.SetupMocks(t, m, tc)

			res, err := s.JSONRPCCall("eth_getFilterLogs", tc.FilterID)
			require.NoError(t, err)
			assert.Equal(t, float64(1), res.ID)
			assert.Equal(t, "2.0", res.JSONRPC)

			if res.Result != nil {
				var result interface{}
				err = json.Unmarshal(res.Result, &result)
				require.NoError(t, err)

				if result != nil || tc.ExpectedResult != nil {
					var logs []coreTypes.Log
					err = json.Unmarshal(res.Result, &logs)
					require.NoError(t, err)
					assert.ElementsMatch(t, tc.ExpectedResult, logs)
				}
			}

			if res.Error != nil || tc.ExpectedError != nil {
				assert.Equal(t, tc.ExpectedError.ErrorCode(), res.Error.Code)
				assert.Equal(t, tc.ExpectedError.Error(), res.Error.Message)
			}
		})
	}
}

func TestGetFilterChanges(t *testing.T) {
	s, m, _ := newSequencerMockedServer(t)
	defer s.Stop()

	type testCase struct {
		Name            string
		FilterID        string
		ExpectedResults []interface{}
		ExpectedErrors  []types.Error
		Prepare         func(t *testing.T, tc *testCase)
		SetupMocks      func(t *testing.T, m *mocksWrapper, tc testCase)
	}

	var nilTx pgx.Tx
	testCases := []testCase{
		{
			Name: "Get block filter changes multiple times successfully",
			Prepare: func(t *testing.T, tc *testCase) {
				tc.FilterID = "2"
				// first call
				tc.ExpectedResults = append(tc.ExpectedResults, []common.Hash{
					common.HexToHash("0x111"),
				})
				tc.ExpectedErrors = append(tc.ExpectedErrors, nil)

				// second call
				tc.ExpectedResults = append(tc.ExpectedResults, []common.Hash{
					common.HexToHash("0x222"),
					common.HexToHash("0x333"),
				})
				tc.ExpectedErrors = append(tc.ExpectedErrors, nil)

				// third call
				tc.ExpectedResults = append(tc.ExpectedResults, []common.Hash{})
				tc.ExpectedErrors = append(tc.ExpectedErrors, nil)
			},
			SetupMocks: func(t *testing.T, m *mocksWrapper, tc testCase) {
				filter := &Filter{
					ID:         tc.FilterID,
					Type:       FilterTypeBlock,
					LastPoll:   time.Now(),
					Parameters: "{}",
				}

				m.Storage.
					On("GetFilter", tc.FilterID).
					Return(filter, nil).
					Once()

				m.State.
					On("GetL2BlockHashesSince", context.Background(), filter.LastPoll, mock.IsType(nilTx)).
					Return(tc.ExpectedResults[0].([]common.Hash), nil).
					Once()

				m.Storage.
					On("UpdateFilterLastPoll", tc.FilterID).
					Run(func(args mock.Arguments) {
						filter.LastPoll = time.Now()

						m.Storage.
							On("GetFilter", tc.FilterID).
							Return(filter, nil).
							Once()

						m.State.
							On("GetL2BlockHashesSince", context.Background(), filter.LastPoll, mock.IsType(nilTx)).
							Return(tc.ExpectedResults[1].([]common.Hash), nil).
							Once()

						m.Storage.
							On("UpdateFilterLastPoll", tc.FilterID).
							Run(func(args mock.Arguments) {
								filter.LastPoll = time.Now()

								m.Storage.
									On("GetFilter", tc.FilterID).
									Return(filter, nil).
									Once()

								m.State.
									On("GetL2BlockHashesSince", context.Background(), filter.LastPoll, mock.IsType(nilTx)).
									Return(tc.ExpectedResults[2].([]common.Hash), nil).
									Once()

								m.Storage.
									On("UpdateFilterLastPoll", tc.FilterID).
									Return(nil).
									Once()
							}).
							Return(nil).
							Once()
					}).
					Return(nil).
					Once()
			},
		},
		{
			Name: "Get pending transactions filter changes multiple times successfully",
			Prepare: func(t *testing.T, tc *testCase) {
				tc.FilterID = "3"
				// first call
				tc.ExpectedResults = append(tc.ExpectedResults, []common.Hash{
					common.HexToHash("0x444"),
				})
				tc.ExpectedErrors = append(tc.ExpectedErrors, nil)

				// second call
				tc.ExpectedResults = append(tc.ExpectedResults, []common.Hash{
					common.HexToHash("0x555"),
					common.HexToHash("0x666"),
				})
				tc.ExpectedErrors = append(tc.ExpectedErrors, nil)

				// third call
				tc.ExpectedResults = append(tc.ExpectedResults, []common.Hash{})
				tc.ExpectedErrors = append(tc.ExpectedErrors, nil)
			},
			SetupMocks: func(t *testing.T, m *mocksWrapper, tc testCase) {
				filter := &Filter{
					ID:         tc.FilterID,
					Type:       FilterTypePendingTx,
					LastPoll:   time.Now(),
					Parameters: "{}",
				}

				m.Storage.
					On("GetFilter", tc.FilterID).
					Return(filter, nil).
					Once()

				m.Pool.
					On("GetPendingTxHashesSince", context.Background(), filter.LastPoll).
					Return(tc.ExpectedResults[0].([]common.Hash), nil).
					Once()

				m.Storage.
					On("UpdateFilterLastPoll", tc.FilterID).
					Run(func(args mock.Arguments) {
						filter.LastPoll = time.Now()

						m.Storage.
							On("GetFilter", tc.FilterID).
							Return(filter, nil).
							Once()

						m.Pool.
							On("GetPendingTxHashesSince", context.Background(), filter.LastPoll).
							Return(tc.ExpectedResults[1].([]common.Hash), nil).
							Once()

						m.Storage.
							On("UpdateFilterLastPoll", tc.FilterID).
							Run(func(args mock.Arguments) {
								filter.LastPoll = time.Now()

								m.Storage.
									On("GetFilter", tc.FilterID).
									Return(filter, nil).
									Once()

								m.Pool.
									On("GetPendingTxHashesSince", context.Background(), filter.LastPoll).
									Return(tc.ExpectedResults[2].([]common.Hash), nil).
									Once()

								m.Storage.
									On("UpdateFilterLastPoll", tc.FilterID).
									Return(nil).
									Once()
							}).
							Return(nil).
							Once()
					}).
					Return(nil).
					Once()
			},
		},
		{
			Name: "Get log filter changes multiple times successfully",
			Prepare: func(t *testing.T, tc *testCase) {
				tc.FilterID = "1"
				// first call
				tc.ExpectedResults = append(tc.ExpectedResults, []coreTypes.Log{{
					Address: common.Address{}, Topics: []common.Hash{}, Data: []byte{},
					BlockNumber: uint64(1), TxHash: common.Hash{}, TxIndex: uint(1),
					BlockHash: common.Hash{}, Index: uint(1), Removed: false,
				}})
				tc.ExpectedErrors = append(tc.ExpectedErrors, nil)

				// second call
				tc.ExpectedResults = append(tc.ExpectedResults, []coreTypes.Log{{
					Address: common.Address{}, Topics: []common.Hash{}, Data: []byte{},
					BlockNumber: uint64(1), TxHash: common.Hash{}, TxIndex: uint(1),
					BlockHash: common.Hash{}, Index: uint(1), Removed: false,
				}, {
					Address: common.Address{}, Topics: []common.Hash{}, Data: []byte{},
					BlockNumber: uint64(1), TxHash: common.Hash{}, TxIndex: uint(1),
					BlockHash: common.Hash{}, Index: uint(1), Removed: false,
				}})
				tc.ExpectedErrors = append(tc.ExpectedErrors, nil)

				// third call
				tc.ExpectedResults = append(tc.ExpectedResults, nil)
				tc.ExpectedErrors = append(tc.ExpectedErrors, nil)
			},
			SetupMocks: func(t *testing.T, m *mocksWrapper, tc testCase) {
				bn1 := types.BlockNumber(1)
				bn2 := types.BlockNumber(2)
				logFilter := LogFilter{
					FromBlock: &bn1, ToBlock: &bn2,
					Addresses: []common.Address{common.HexToAddress("0x111")},
					Topics:    [][]common.Hash{{common.HexToHash("0x222")}},
				}

				filter := &Filter{
					ID:         tc.FilterID,
					Type:       FilterTypeLog,
					LastPoll:   time.Now(),
					Parameters: logFilter,
				}

				m.Storage.
					On("GetFilter", tc.FilterID).
					Return(filter, nil).
					Once()

				expectedLogs := tc.ExpectedResults[0].([]coreTypes.Log)
				logs := make([]*coreTypes.Log, 0, len(expectedLogs))
				for _, log := range expectedLogs {
					l := log
					logs = append(logs, &l)
				}

				m.State.
					On("GetLogs", context.Background(), uint64(*logFilter.FromBlock), uint64(*logFilter.ToBlock), logFilter.Addresses, logFilter.Topics, logFilter.BlockHash, &filter.LastPoll, mock.IsType(nilTx)).
					Return(logs, nil).
					Once()

				m.Storage.
					On("UpdateFilterLastPoll", tc.FilterID).
					Run(func(args mock.Arguments) {
						filter.LastPoll = time.Now()

						m.Storage.
							On("GetFilter", tc.FilterID).
							Return(filter, nil).
							Once()

						expectedLogs = tc.ExpectedResults[1].([]coreTypes.Log)
						logs = make([]*coreTypes.Log, 0, len(expectedLogs))
						for _, log := range expectedLogs {
							l := log
							logs = append(logs, &l)
						}

						m.State.
							On("GetLogs", context.Background(), uint64(*logFilter.FromBlock), uint64(*logFilter.ToBlock), logFilter.Addresses, logFilter.Topics, logFilter.BlockHash, &filter.LastPoll, mock.IsType(nilTx)).
							Return(logs, nil).
							Once()

						m.Storage.
							On("UpdateFilterLastPoll", tc.FilterID).
							Run(func(args mock.Arguments) {
								filter.LastPoll = time.Now()

								m.Storage.
									On("GetFilter", tc.FilterID).
									Return(filter, nil).
									Once()

								m.State.
									On("GetLogs", context.Background(), uint64(*logFilter.FromBlock), uint64(*logFilter.ToBlock), logFilter.Addresses, logFilter.Topics, logFilter.BlockHash, &filter.LastPoll, mock.IsType(nilTx)).
									Return([]*coreTypes.Log{}, nil).
									Once()

								m.Storage.
									On("UpdateFilterLastPoll", tc.FilterID).
									Return(nil).
									Once()
							}).
							Return(nil).
							Once()
					}).
					Return(nil).
					Once()
			},
		},
		{
			Name: "Get filter changes when filter is not found",
			Prepare: func(t *testing.T, tc *testCase) {
				tc.FilterID = "1"
				// first call
				tc.ExpectedResults = append(tc.ExpectedResults, nil)
				tc.ExpectedErrors = append(tc.ExpectedErrors, types.NewRPCError(types.DefaultErrorCode, "filter not found"))
			},
			SetupMocks: func(t *testing.T, m *mocksWrapper, tc testCase) {
				m.Storage.
					On("GetFilter", tc.FilterID).
					Return(nil, ErrNotFound).
					Once()
			},
		},
		{
			Name: "Get filter changes fails to get filter",
			Prepare: func(t *testing.T, tc *testCase) {
				tc.FilterID = "1"
				// first call
				tc.ExpectedResults = append(tc.ExpectedResults, nil)
				tc.ExpectedErrors = append(tc.ExpectedErrors, types.NewRPCError(types.DefaultErrorCode, "failed to get filter from storage"))
			},
			SetupMocks: func(t *testing.T, m *mocksWrapper, tc testCase) {
				m.Storage.
					On("GetFilter", tc.FilterID).
					Return(nil, errors.New("failed to get filter")).
					Once()
			},
		},
		{
			Name: "Get block filter changes fails to get block hashes",
			Prepare: func(t *testing.T, tc *testCase) {
				tc.FilterID = "2"
				tc.ExpectedResults = append(tc.ExpectedResults, nil)
				tc.ExpectedErrors = append(tc.ExpectedErrors, types.NewRPCError(types.DefaultErrorCode, "failed to get block hashes"))
			},
			SetupMocks: func(t *testing.T, m *mocksWrapper, tc testCase) {
				filter := &Filter{
					ID:         tc.FilterID,
					Type:       FilterTypeBlock,
					LastPoll:   time.Now(),
					Parameters: LogFilter{},
				}

				m.Storage.
					On("GetFilter", tc.FilterID).
					Return(filter, nil).
					Once()

				m.State.
					On("GetL2BlockHashesSince", context.Background(), filter.LastPoll, mock.IsType(nilTx)).
					Return([]common.Hash{}, errors.New("failed to get hashes")).
					Once()
			},
		},
		{
			Name: "Get block filter changes fails to update the last time it was requested",
			Prepare: func(t *testing.T, tc *testCase) {
				tc.FilterID = "2"
				tc.ExpectedResults = append(tc.ExpectedResults, nil)
				tc.ExpectedErrors = append(tc.ExpectedErrors, types.NewRPCError(types.DefaultErrorCode, "failed to update last time the filter changes were requested"))
			},
			SetupMocks: func(t *testing.T, m *mocksWrapper, tc testCase) {
				filter := &Filter{
					ID:         tc.FilterID,
					Type:       FilterTypeBlock,
					LastPoll:   time.Now(),
					Parameters: LogFilter{},
				}

				m.Storage.
					On("GetFilter", tc.FilterID).
					Return(filter, nil).
					Once()

				m.State.
					On("GetL2BlockHashesSince", context.Background(), filter.LastPoll, mock.IsType(nilTx)).
					Return([]common.Hash{}, nil).
					Once()

				m.Storage.
					On("UpdateFilterLastPoll", tc.FilterID).
					Return(errors.New("failed to update filter last poll")).
					Once()
			},
		},
		{
			Name: "Get pending transactions filter fails to get the hashes",
			Prepare: func(t *testing.T, tc *testCase) {
				tc.FilterID = "3"
				tc.ExpectedResults = append(tc.ExpectedResults, nil)
				tc.ExpectedErrors = append(tc.ExpectedErrors, types.NewRPCError(types.DefaultErrorCode, "failed to get pending transaction hashes"))
			},
			SetupMocks: func(t *testing.T, m *mocksWrapper, tc testCase) {
				filter := &Filter{
					ID:         tc.FilterID,
					Type:       FilterTypePendingTx,
					LastPoll:   time.Now(),
					Parameters: LogFilter{},
				}

				m.Storage.
					On("GetFilter", tc.FilterID).
					Return(filter, nil).
					Once()

				m.Pool.
					On("GetPendingTxHashesSince", context.Background(), filter.LastPoll).
					Return([]common.Hash{}, errors.New("failed to get pending tx hashes")).
					Once()
			},
		},
		{
			Name: "Get pending transactions fails to update the last time it was requested",
			Prepare: func(t *testing.T, tc *testCase) {
				tc.FilterID = "3"
				tc.ExpectedResults = append(tc.ExpectedResults, nil)
				tc.ExpectedErrors = append(tc.ExpectedErrors, types.NewRPCError(types.DefaultErrorCode, "failed to update last time the filter changes were requested"))
			},
			SetupMocks: func(t *testing.T, m *mocksWrapper, tc testCase) {
				filter := &Filter{
					ID:         tc.FilterID,
					Type:       FilterTypePendingTx,
					LastPoll:   time.Now(),
					Parameters: LogFilter{},
				}

				m.Storage.
					On("GetFilter", tc.FilterID).
					Return(filter, nil).
					Once()

				m.Pool.
					On("GetPendingTxHashesSince", context.Background(), filter.LastPoll).
					Return([]common.Hash{}, nil).
					Once()

				m.Storage.
					On("UpdateFilterLastPoll", tc.FilterID).
					Return(errors.New("failed to update filter last poll")).
					Once()
			},
		},
		{
			Name: "Get log filter changes fails to get logs",
			Prepare: func(t *testing.T, tc *testCase) {
				tc.FilterID = "1"
				tc.ExpectedResults = append(tc.ExpectedResults, nil)
				tc.ExpectedErrors = append(tc.ExpectedErrors, types.NewRPCError(types.DefaultErrorCode, "failed to get logs from state"))
			},
			SetupMocks: func(t *testing.T, m *mocksWrapper, tc testCase) {
				bn1 := types.BlockNumber(1)
				bn2 := types.BlockNumber(2)
				logFilter := LogFilter{

					FromBlock: &bn1, ToBlock: &bn2,
					Addresses: []common.Address{common.HexToAddress("0x111")},
					Topics:    [][]common.Hash{{common.HexToHash("0x222")}},
				}

				filter := &Filter{
					ID:         tc.FilterID,
					Type:       FilterTypeLog,
					LastPoll:   time.Now(),
					Parameters: logFilter,
				}

				m.Storage.
					On("GetFilter", tc.FilterID).
					Return(filter, nil).
					Once()

				m.State.
					On("GetLogs", context.Background(), uint64(*logFilter.FromBlock), uint64(*logFilter.ToBlock), logFilter.Addresses, logFilter.Topics, logFilter.BlockHash, &filter.LastPoll, mock.IsType(nilTx)).
					Return(nil, errors.New("failed to get logs")).
					Once()
			},
		},
		{
			Name: "Get log filter changes fails to update the last time it was requested",
			Prepare: func(t *testing.T, tc *testCase) {
				tc.FilterID = "1"
				tc.ExpectedResults = append(tc.ExpectedResults, nil)
				tc.ExpectedErrors = append(tc.ExpectedErrors, types.NewRPCError(types.DefaultErrorCode, "failed to update last time the filter changes were requested"))
			},
			SetupMocks: func(t *testing.T, m *mocksWrapper, tc testCase) {
				bn1 := types.BlockNumber(1)
				bn2 := types.BlockNumber(2)
				logFilter := LogFilter{
					FromBlock: &bn1, ToBlock: &bn2,
					Addresses: []common.Address{common.HexToAddress("0x111")},
					Topics:    [][]common.Hash{{common.HexToHash("0x222")}},
				}

				filter := &Filter{
					ID:         tc.FilterID,
					Type:       FilterTypeLog,
					LastPoll:   time.Now(),
					Parameters: logFilter,
				}

				m.Storage.
					On("GetFilter", tc.FilterID).
					Return(filter, nil).
					Once()

				m.State.
					On("GetLogs", context.Background(), uint64(*logFilter.FromBlock), uint64(*logFilter.ToBlock), logFilter.Addresses, logFilter.Topics, logFilter.BlockHash, &filter.LastPoll, mock.IsType(nilTx)).
					Return([]*coreTypes.Log{}, nil).
					Once()

				m.Storage.
					On("UpdateFilterLastPoll", tc.FilterID).
					Return(errors.New("failed to update filter last poll")).
					Once()
			},
		},
		{
			Name: "Get filter changes for a unknown log type",
			Prepare: func(t *testing.T, tc *testCase) {
				tc.FilterID = "4"
				tc.ExpectedResults = append(tc.ExpectedResults, nil)
				tc.ExpectedErrors = append(tc.ExpectedErrors, nil)
			},
			SetupMocks: func(t *testing.T, m *mocksWrapper, tc testCase) {
				filter := &Filter{
					Type: "unknown type",
				}

				m.Storage.
					On("GetFilter", tc.FilterID).
					Return(filter, nil).
					Once()
			},
		},
	}

	for _, testCase := range testCases {
		t.Run(testCase.Name, func(t *testing.T) {
			tc := testCase
			tc.Prepare(t, &tc)
			tc.SetupMocks(t, m, tc)

			timesToCall := len(tc.ExpectedResults)

			for i := 0; i < timesToCall; i++ {
				res, err := s.JSONRPCCall("eth_getFilterChanges", tc.FilterID)
				require.NoError(t, err)
				assert.Equal(t, float64(1), res.ID)
				assert.Equal(t, "2.0", res.JSONRPC)

				if res.Result != nil {
					var result interface{}
					err = json.Unmarshal(res.Result, &result)
					require.NoError(t, err)

					if result != nil || tc.ExpectedResults[i] != nil {
						if logs, ok := tc.ExpectedResults[i].([]coreTypes.Log); ok {
							err = json.Unmarshal(res.Result, &logs)
							require.NoError(t, err)
							assert.ElementsMatch(t, tc.ExpectedResults[i], logs)
						}
						if hashes, ok := tc.ExpectedResults[i].([]common.Hash); ok {
							err = json.Unmarshal(res.Result, &hashes)
							require.NoError(t, err)
							assert.ElementsMatch(t, tc.ExpectedResults[i], hashes)
						}
					}
				}

				if res.Error != nil || tc.ExpectedErrors[i] != nil {
					assert.Equal(t, tc.ExpectedErrors[i].ErrorCode(), res.Error.Code)
					assert.Equal(t, tc.ExpectedErrors[i].Error(), res.Error.Message)
				}
			}
		})
	}
}

func addressPtr(i common.Address) *common.Address {
	return &i
}

func hashPtr(h common.Hash) *common.Hash {
	return &h
}<|MERGE_RESOLUTION|>--- conflicted
+++ resolved
@@ -2811,11 +2811,7 @@
 			},
 			SetupMocks: func(t *testing.T, m *mocksWrapper, tc testCase) {
 				m.Pool.
-<<<<<<< HEAD
-					On("AddTx", context.Background(), mock.IsType(coreTypes.Transaction{})).
-=======
-					On("AddTx", context.Background(), mock.IsType(types.Transaction{}), "").
->>>>>>> c00c77cb
+					On("AddTx", context.Background(), mock.IsType(coreTypes.Transaction{}), "").
 					Return(nil).
 					Once()
 			},
@@ -2837,11 +2833,7 @@
 			},
 			SetupMocks: func(t *testing.T, m *mocksWrapper, tc testCase) {
 				m.Pool.
-<<<<<<< HEAD
-					On("AddTx", context.Background(), mock.IsType(coreTypes.Transaction{})).
-=======
-					On("AddTx", context.Background(), mock.IsType(types.Transaction{}), "").
->>>>>>> c00c77cb
+					On("AddTx", context.Background(), mock.IsType(coreTypes.Transaction{}), "").
 					Return(errors.New("failed to add TX to the pool")).
 					Once()
 			},
